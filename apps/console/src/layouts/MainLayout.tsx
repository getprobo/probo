import { Link, Navigate, Outlet, useParams } from "react-router";
import {
  DropdownSeparator,
  IconArrowBoxLeft,
  IconBank,
  IconBook,
  IconCircleQuestionmark,
  IconClock,
  IconCrossLargeX,
  IconFire3,
  IconGroup1,
  IconInboxEmpty,
  IconPageTextLine,
  IconSettingsGear2,
  IconCheckmark1,
  IconStore,
  IconTodo,
  IconListStack,
  IconBox,
  IconShield,
  IconRotateCw,
<<<<<<< HEAD
=======
  IconCircleProgress,
>>>>>>> 3c951c36
  IconWarning,
  Layout,
  SidebarItem,
  SidebarCategory,
  UserDropdown as UserDropdownRoot,
  UserDropdownItem,
  Skeleton,
  Dropdown,
  Button,
  DropdownItem,
  IconChevronGrabberVertical,
  IconPlusLarge,
  Avatar,
} from "@probo/ui";
import { useTranslate } from "@probo/i18n";
import { graphql } from "relay-runtime";
import { useLazyLoadQuery } from "react-relay";
import type { MainLayoutQuery as MainLayoutQueryType } from "./__generated__/MainLayoutQuery.graphql";
import { Suspense } from "react";
import { useToast } from "@probo/ui";
import { ErrorBoundary } from "react-error-boundary";
import { PageError } from "/components/PageError";
import { buildEndpoint } from "/providers/RelayProviders";

const MainLayoutQuery = graphql`
  query MainLayoutQuery {
    viewer {
      id
      user {
        fullName
        email
      }
      organizations(first: 25) @connection(key: "MainLayout_organizations") {
        __id
        edges {
          node {
            id
            name
            logoUrl
          }
        }
      }
    }
  }
`;

/**
 * Site layout with a header and a sidebar
 */
export function MainLayout() {
  const { organizationId } = useParams();
  const { __ } = useTranslate();

  const prefix = `/organizations/${organizationId}`;

  if (!organizationId) {
    return <Navigate to="/" />;
  }

  return (
    <Layout
      header={
        <>
          <div className="mr-auto">
            <Suspense fallback={<Skeleton className="w-20 h-8" />}>
              <OrganizationSelector organizationId={organizationId} />
            </Suspense>
          </div>
          <Suspense fallback={<Skeleton className="w-32 h-8" />}>
            <UserDropdown />
          </Suspense>
        </>
      }
      sidebar={
        <ul className="space-y-2">
          <SidebarCategory label={__("Internal")} defaultExpanded={true}>
            <SidebarItem
              label={__("Tasks")}
              icon={IconInboxEmpty}
              to={`${prefix}/tasks`}
            />
            <SidebarItem
              label={__("Measures")}
              icon={IconTodo}
              to={`${prefix}/measures`}
            />
            <SidebarItem
              label={__("Risks")}
              icon={IconFire3}
              to={`${prefix}/risks`}
            />
            <SidebarItem
              label={__("Frameworks")}
              icon={IconBank}
              to={`${prefix}/frameworks`}
            />
            <SidebarItem
              label={__("People")}
              icon={IconGroup1}
              to={`${prefix}/people`}
            />
            <SidebarItem
              label={__("Vendors")}
              icon={IconStore}
              to={`${prefix}/vendors`}
            />
            <SidebarItem
              label={__("Documents")}
              icon={IconPageTextLine}
              to={`${prefix}/documents`}
            />
            <SidebarItem
              label={__("Assets")}
              icon={IconBox}
              to={`${prefix}/assets`}
            />
            <SidebarItem
              label={__("Data")}
              icon={IconListStack}
              to={`${prefix}/data`}
            />
            <SidebarItem
              label={__("Audits")}
              icon={IconCheckmark1}
              to={`${prefix}/audits`}
            />
          </SidebarCategory>

          <SidebarCategory label={__("Registers")} defaultExpanded={true}>
            <SidebarItem
              label={__("Nonconformity Registries")}
              icon={IconCrossLargeX}
              to={`${prefix}/nonconformity-registries`}
            />
            <SidebarItem
              label={__("Compliance Registries")}
              icon={IconBook}
              to={`${prefix}/compliance-registries`}
            />
            <SidebarItem
              label={__("Continual Improvement Registries")}
              icon={IconRotateCw}
              to={`${prefix}/continual-improvement-registries`}
            />
            <SidebarItem
              label={__("Incident Register")}
              icon={IconWarning}
              to={`${prefix}/incident-registries`}
            />
<<<<<<< HEAD
=======
            <SidebarItem
              label={__("Processing Activity Registries")}
              icon={IconCircleProgress}
              to={`${prefix}/processing-activity-registries`}
            />
>>>>>>> 3c951c36
          </SidebarCategory>

          <SidebarCategory label={__("Misc")} defaultExpanded={true}>
            <SidebarItem
              label={__("Snapshots")}
              icon={IconClock}
              to={`${prefix}/snapshots`}
            />
            <SidebarItem
              label={__("Trust Center")}
              icon={IconShield}
              to={`${prefix}/trust-center`}
            />
            <SidebarItem
              label={__("Settings")}
              icon={IconSettingsGear2}
              to={`${prefix}/settings`}
            />
          </SidebarCategory>
        </ul>
      }
    >
      <ErrorBoundary FallbackComponent={PageError}>
        <Outlet />
      </ErrorBoundary>
    </Layout>
  );
}

function UserDropdown() {
  const { __ } = useTranslate();
  const { toast } = useToast();
  const user = useLazyLoadQuery<MainLayoutQueryType>(MainLayoutQuery, {}).viewer
    .user;

  const handleLogout: React.MouseEventHandler<HTMLAnchorElement> = async (
    e
  ) => {
    e.preventDefault();

    fetch(buildEndpoint("/api/console/v1/auth/logout"), {
      method: "DELETE",
      headers: {
        "Content-Type": "application/json",
      },
      body: JSON.stringify({}),
    })
      .then(async (res) => {
        if (!res.ok) {
          const error = await res.json();
          throw new Error(error.message || __("Failed to login"));
        }

        window.location.reload();
      })
      .catch((e) => {
        toast({
          title: __("Error"),
          description: e.message as string,
          variant: "error",
        });
      });
  };

  return (
    <UserDropdownRoot fullName={user.fullName} email={user.email}>
      <UserDropdownItem
        to="mailto:support@getprobo.com"
        icon={IconCircleQuestionmark}
        label={__("Help")}
      />
      <DropdownSeparator />
      <UserDropdownItem
        variant="danger"
        to="/logout"
        icon={IconArrowBoxLeft}
        label="Logout"
        onClick={handleLogout}
      />
    </UserDropdownRoot>
  );
}

function OrganizationSelector({ organizationId }: { organizationId: string }) {
  const organizations = useLazyLoadQuery<MainLayoutQueryType>(
    MainLayoutQuery,
    {}
  ).viewer.organizations.edges.map((edge) => edge.node);
  const currentOrganization = organizations.find(
    (organization) => organization.id === organizationId
  );
  const { __ } = useTranslate();

  return (
    <Dropdown
      toggle={
        <Button
          className="-ml-3"
          variant="tertiary"
          iconAfter={IconChevronGrabberVertical}
        >
          {currentOrganization?.name}
        </Button>
      }
    >
      {organizations.map((organization) => (
        <DropdownItem
          asChild
          key={organization.id}
          icon={IconCircleQuestionmark}
        >
          <Link to={`/organizations/${organization.id}`}>
            <Avatar src={organization.logoUrl} name={organization.name} />
            {organization.name}
          </Link>
        </DropdownItem>
      ))}
      <DropdownSeparator />
      <DropdownItem asChild icon={IconPlusLarge}>
        <Link to="/organizations/new">
          <IconPlusLarge size={16} />
          {__("Add organization")}
        </Link>
      </DropdownItem>
    </Dropdown>
  );
}<|MERGE_RESOLUTION|>--- conflicted
+++ resolved
@@ -19,10 +19,7 @@
   IconBox,
   IconShield,
   IconRotateCw,
-<<<<<<< HEAD
-=======
   IconCircleProgress,
->>>>>>> 3c951c36
   IconWarning,
   Layout,
   SidebarItem,
@@ -172,14 +169,11 @@
               icon={IconWarning}
               to={`${prefix}/incident-registries`}
             />
-<<<<<<< HEAD
-=======
             <SidebarItem
               label={__("Processing Activity Registries")}
               icon={IconCircleProgress}
               to={`${prefix}/processing-activity-registries`}
             />
->>>>>>> 3c951c36
           </SidebarCategory>
 
           <SidebarCategory label={__("Misc")} defaultExpanded={true}>
