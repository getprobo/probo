package probo

import (
	"context"
	"fmt"
	"io"
	"net/url"
	"time"

	"github.com/getprobo/probo/pkg/coredata"
	"github.com/getprobo/probo/pkg/docgen"
	"github.com/getprobo/probo/pkg/gid"
	"github.com/getprobo/probo/pkg/html2pdf"
	"github.com/getprobo/probo/pkg/page"
	"github.com/getprobo/probo/pkg/statelesstoken"
	"github.com/jackc/pgx/v5"
	"go.gearno.de/kit/pg"
	"text/template"
)

type (
	DocumentService struct {
		svc               *TenantService
		html2pdfConverter *html2pdf.Converter
	}

	ErrSignatureNotCancellable struct {
		currentState  coredata.DocumentVersionSignatureState
		expectedState coredata.DocumentVersionSignatureState
	}

	CreateDocumentRequest struct {
		OrganizationID gid.GID
		Title          string
		Content        string
		OwnerID        gid.GID
		CreatedBy      gid.GID
		DocumentType   coredata.DocumentType
	}

	UpdateDocumentVersionRequest struct {
		ID      gid.GID
		Content string
	}

	RequestSignatureRequest struct {
		DocumentVersionID gid.GID
		RequestedBy       gid.GID
		Signatory         gid.GID
	}

	BulkRequestSignaturesRequest struct {
		DocumentIDs  []gid.GID
		SignatoryIDs []gid.GID
		RequestedBy  gid.GID
	}

	SigningRequestData struct {
		OrganizationID gid.GID `json:"organization_id"`
		PeopleID       gid.GID `json:"people_id"`
	}

	BulkPublishVersionsRequest struct {
		DocumentIDs []gid.GID
		PublishedBy gid.GID
		Changelog   string
	}

	SignEmailData struct {
		SignURL string
	}
)

const (
	TokenTypeSigningRequest = "signing_request"
	const signEmailTemplate = `Hi,
	You have documents awaiting your signature.
	Please follow this link to sign them: {{.SignURL}}

	Regards,  
	Probo Team
	`
)

func (e ErrSignatureNotCancellable) Error() string {
	return fmt.Sprintf("cannot cancel signature request: signature is in state %v, expected %v",
		e.currentState, e.expectedState)
}

func (s *DocumentService) Get(
	ctx context.Context,
	documentID gid.GID,
) (*coredata.Document, error) {
	document := &coredata.Document{}

	err := s.svc.pg.WithConn(
		ctx,
		func(conn pg.Conn) error {
			return document.LoadByID(ctx, conn, s.svc.scope, documentID)
		},
	)

	if err != nil {
		return nil, err
	}

	return document, nil
}

func (s DocumentService) GenerateChangelog(
	ctx context.Context,
	documentID gid.GID,
) (*string, error) {
	var changelog *string
	draftVersion := &coredata.DocumentVersion{}
	publishedVersion := &coredata.DocumentVersion{}

	err := s.svc.pg.WithConn(
		ctx,
		func(conn pg.Conn) error {
			if err := draftVersion.LoadLatestVersion(ctx, conn, s.svc.scope, documentID); err != nil {
				return fmt.Errorf("cannot load draft version: %w", err)
			}

			if draftVersion.Status != coredata.DocumentStatusDraft {
				return fmt.Errorf("latest version is not a draft")
			}

			document := &coredata.Document{}
			if err := document.LoadByID(ctx, conn, s.svc.scope, documentID); err != nil {
				return fmt.Errorf("cannot load document: %w", err)
			}

			if document.CurrentPublishedVersion == nil {
				initialVersionChangelog := "Initial version"
				changelog = &initialVersionChangelog
			} else {
				if err := publishedVersion.LoadByDocumentIDAndVersionNumber(ctx, conn, s.svc.scope, documentID, *document.CurrentPublishedVersion); err != nil {
					return fmt.Errorf("cannot load published version: %w", err)
				}
			}

			return nil
		},
	)

	if err != nil {
		return nil, err
	}

	if publishedVersion.Content == draftVersion.Content {
		noDiffChangelog := "No changes detected"
		changelog = &noDiffChangelog
	}

	if changelog == nil {
		changelog, err = s.svc.agent.GenerateChangelog(ctx, publishedVersion.Content, draftVersion.Content)
		if err != nil {
			return nil, fmt.Errorf("failed to generate changelog: %w", err)
		}
	}

	return changelog, nil
}

func (s *DocumentService) BulkPublishVersions(
	ctx context.Context,
	req BulkPublishVersionsRequest,
) ([]*coredata.DocumentVersion, []*coredata.Document, error) {
	var publishedVersions []*coredata.DocumentVersion
	var updatedDocuments []*coredata.Document

	err := s.svc.pg.WithTx(
		ctx,
		func(tx pg.Conn) error {
			people := &coredata.People{}
			if err := people.LoadByID(ctx, tx, s.svc.scope, req.PublishedBy); err != nil {
				return fmt.Errorf("cannot load people: %w", err)
			}

			for _, documentID := range req.DocumentIDs {
				document, version, err := s.publishVersionInTx(ctx, tx, documentID, people, &req.Changelog, true)
				if err != nil {
					return fmt.Errorf("cannot publish document %q: %w", documentID, err)
				}

				publishedVersions = append(publishedVersions, version)
				updatedDocuments = append(updatedDocuments, document)
			}

			return nil
		},
	)

	if err != nil {
		return nil, nil, err
	}

	return publishedVersions, updatedDocuments, nil
}

func (s *DocumentService) PublishVersion(
	ctx context.Context,
	documentID gid.GID,
	publishedBy gid.GID,
	changelog *string,
) (*coredata.Document, *coredata.DocumentVersion, error) {
	var document *coredata.Document
	var documentVersion *coredata.DocumentVersion

	err := s.svc.pg.WithTx(
		ctx,
		func(tx pg.Conn) error {
			var err error

			people := &coredata.People{}
			if err := people.LoadByID(ctx, tx, s.svc.scope, publishedBy); err != nil {
				return fmt.Errorf("cannot load people: %w", err)
			}

			document, documentVersion, err = s.publishVersionInTx(ctx, tx, documentID, people, changelog, false)
			if err != nil {
				return fmt.Errorf("cannot publish version: %w", err)
			}

			return nil
		},
	)

	if err != nil {
		return nil, nil, err
	}

	return document, documentVersion, nil
}

func (s *DocumentService) publishVersionInTx(
	ctx context.Context,
	tx pg.Conn,
	documentID gid.GID,
	publishedBy *coredata.People,
	changelog *string,
	ignoreExisting bool,
) (*coredata.Document, *coredata.DocumentVersion, error) {
	document := &coredata.Document{}
	documentVersion := &coredata.DocumentVersion{}
	publishedVersion := &coredata.DocumentVersion{}
	now := time.Now()

	if err := document.LoadByID(ctx, tx, s.svc.scope, documentID); err != nil {
		return nil, nil, fmt.Errorf("cannot load document %q: %w", documentID, err)
	}

	if err := documentVersion.LoadLatestVersion(ctx, tx, s.svc.scope, documentID); err != nil {
		return nil, nil, fmt.Errorf("cannot load current draft: %w", err)
	}

	if ignoreExisting && documentVersion.Status == coredata.DocumentStatusPublished {
		return document, documentVersion, nil
	}

	if documentVersion.Status != coredata.DocumentStatusDraft {
		return nil, nil, fmt.Errorf("cannot publish version")
	}

	if document.CurrentPublishedVersion != nil {
		if err := publishedVersion.LoadByDocumentIDAndVersionNumber(ctx, tx, s.svc.scope, documentID, *document.CurrentPublishedVersion); err != nil {
			return nil, nil, fmt.Errorf("cannot load published version: %w", err)
		}
		if publishedVersion.Content == documentVersion.Content &&
			publishedVersion.Title == documentVersion.Title &&
			publishedVersion.OwnerID == documentVersion.OwnerID {
			return nil, nil, fmt.Errorf("cannot publish version: no changes detected")
		}
	}

	if changelog != nil {
		documentVersion.Changelog = *changelog
	}

	document.CurrentPublishedVersion = &documentVersion.VersionNumber
	document.UpdatedAt = now

	documentVersion.Status = coredata.DocumentStatusPublished
	documentVersion.PublishedAt = &now
	documentVersion.PublishedBy = &publishedBy.ID
	documentVersion.UpdatedAt = now

	if err := document.Update(ctx, tx, s.svc.scope); err != nil {
		return nil, nil, fmt.Errorf("cannot update document: %w", err)
	}

	if err := documentVersion.Update(ctx, tx, s.svc.scope); err != nil {
		return nil, nil, fmt.Errorf("cannot update document version: %w", err)
	}

	return document, documentVersion, nil
}

func (s *DocumentService) Create(
	ctx context.Context,
	req CreateDocumentRequest,
) (*coredata.Document, *coredata.DocumentVersion, error) {
	now := time.Now()
	documentID := gid.New(s.svc.scope.GetTenantID(), coredata.DocumentEntityType)
	documentVersionID := gid.New(s.svc.scope.GetTenantID(), coredata.DocumentVersionEntityType)

	organization := &coredata.Organization{}
	people := &coredata.People{}

	document := &coredata.Document{
		ID:                documentID,
		Title:             req.Title,
		DocumentType:      req.DocumentType,
		ShowOnTrustCenter: false,
		CreatedAt:         now,
		UpdatedAt:         now,
	}

	documentVersion := &coredata.DocumentVersion{
		ID:            documentVersionID,
		DocumentID:    documentID,
		Title:         req.Title,
		OwnerID:       req.OwnerID,
		VersionNumber: 1,
		Content:       req.Content,
		Status:        coredata.DocumentStatusDraft,
		CreatedBy:     req.CreatedBy,
		CreatedAt:     now,
		UpdatedAt:     now,
	}

	err := s.svc.pg.WithTx(
		ctx,
		func(conn pg.Conn) error {
			if err := organization.LoadByID(ctx, conn, s.svc.scope, req.OrganizationID); err != nil {
				return fmt.Errorf("cannot load organization: %w", err)
			}

			if err := people.LoadByID(ctx, conn, s.svc.scope, req.OwnerID); err != nil {
				return fmt.Errorf("cannot load people: %w", err)
			}

			document.OrganizationID = organization.ID
			document.OwnerID = people.ID

			if err := document.Insert(ctx, conn, s.svc.scope); err != nil {
				return fmt.Errorf("cannot insert document: %w", err)
			}

			if err := documentVersion.Insert(ctx, conn, s.svc.scope); err != nil {
				return fmt.Errorf("cannot create document version: %w", err)
			}

			return nil
		},
	)

	if err != nil {
		return nil, nil, err
	}

	return document, documentVersion, nil
}

func (s *DocumentService) ListSigningRequests(
	ctx context.Context,
	organizationID gid.GID,
	peopleID gid.GID,
) ([]map[string]any, error) {
	q := `
SELECT
  p.title,
  pv.content,
  pv.id AS document_version_id
FROM
	documents p
	INNER JOIN document_versions pv ON pv.document_id = p.id
	INNER JOIN document_version_signatures pvs ON pvs.document_version_id = pv.id
WHERE
    p.tenant_id = $1
	AND pvs.signed_by = $2
	AND pvs.signed_at IS NULL
`

	var results []map[string]any
	err := s.svc.pg.WithConn(
		ctx,
		func(conn pg.Conn) error {
			rows, err := conn.Query(ctx, q, s.svc.scope.GetTenantID(), peopleID)
			if err != nil {
				return fmt.Errorf("cannot query documents: %w", err)
			}

			results, err = pgx.CollectRows(rows, pgx.RowToMap)
			if err != nil {
				return err
			}

			return nil
		},
	)

	if err != nil {
		return nil, err
	}

	return results, nil
}

func (s *DocumentService) SendSigningNotifications(
	ctx context.Context,
	organizationID gid.GID,
) error {
	err := s.svc.pg.WithTx(
		ctx,
		func(tx pg.Conn) error {
			var peoples coredata.Peoples
			if err := peoples.LoadAwaitingSigning(ctx, tx, s.svc.scope); err != nil {
				return fmt.Errorf("cannot load people: %w", err)
			}

			for _, people := range peoples {
				now := time.Now()

				emailID := gid.New(s.svc.scope.GetTenantID(), coredata.EmailEntityType)

				token, err := statelesstoken.NewToken(
					s.svc.tokenSecret,
					TokenTypeSigningRequest,
					time.Hour*24*7,
					SigningRequestData{
						OrganizationID: organizationID,
						PeopleID:       people.ID,
					},
				)
				if err != nil {
					return fmt.Errorf("cannot create signing request token: %w", err)
				}

				signRequestURL := url.URL{
					Scheme: "https",
					Host:   s.svc.hostname,
					Path:   "/documents/signing-requests",
					RawQuery: url.Values{
						"token": []string{token},
					}.Encode(),
				}

<<<<<<< HEAD
				data := struct {
						SignURL string
				}{
=======
				tmpl, err := template.New("signRequest").Parse(signEmailTemplate)
				if err != nil {
						panic(err)
				}

				data := SignEmailData{
>>>>>>> origin/main
						SignURL: signRequestURL.String(),
				}

				var body bytes.Buffer
<<<<<<< HEAD
				if err := signEmailTemplate.Execute(&body, data); err != nil {
					return fmt.Errorf("failed to render email template: %w", err)
=======
				if err := tmpl.Execute(&body, data); err != nil {
						panic(err)
>>>>>>> origin/main
				}

				email := &coredata.Email{
					ID:             emailID,
					RecipientEmail: people.PrimaryEmailAddress,
					RecipientName:  people.FullName,
					Subject:        "Probo - Documents Signing Request",
					TextBody:       body.String(),
					CreatedAt:      now,
					UpdatedAt:      now,
				}

				if err := email.Insert(ctx, tx); err != nil {
					return fmt.Errorf("cannot insert email: %w", err)
				}
			}

			return nil
		},
	)

	if err != nil {
		return fmt.Errorf("cannot send signing notifications: %w", err)
	}

	return nil
}

func (s *DocumentService) SignDocumentVersion(
	ctx context.Context,
	documentVersionID gid.GID,
	signatory gid.GID,
) error {
	documentVersion := &coredata.DocumentVersion{}
	documentVersionSignature := &coredata.DocumentVersionSignature{}
	now := time.Now()

	err := s.svc.pg.WithTx(
		ctx,
		func(conn pg.Conn) error {
			if err := documentVersion.LoadByID(ctx, conn, s.svc.scope, documentVersionID); err != nil {
				return fmt.Errorf("cannot load document version %q: %w", documentVersionID, err)
			}

			if documentVersion.Status != coredata.DocumentStatusPublished {
				return fmt.Errorf("cannot sign unpublished version")
			}

			if err := documentVersionSignature.LoadByDocumentVersionIDAndSignatory(ctx, conn, s.svc.scope, documentVersionID, signatory); err != nil {
				return fmt.Errorf("cannot load document version signature: %w", err)
			}

			if documentVersionSignature.State == coredata.DocumentVersionSignatureStateSigned {
				return fmt.Errorf("document version already signed")
			}

			documentVersionSignature.State = coredata.DocumentVersionSignatureStateSigned
			documentVersionSignature.SignedAt = &now
			documentVersionSignature.UpdatedAt = now

			if err := documentVersion.Update(ctx, conn, s.svc.scope); err != nil {
				return fmt.Errorf("cannot update document version: %w", err)
			}

			if err := documentVersionSignature.Update(ctx, conn, s.svc.scope); err != nil {
				return fmt.Errorf("cannot update document version signature: %w", err)
			}

			return nil
		},
	)

	if err != nil {
		return fmt.Errorf("cannot sign document version: %w", err)
	}

	return nil
}

func (s *DocumentService) UpdateVersion(
	ctx context.Context,
	req UpdateDocumentVersionRequest,
) (*coredata.DocumentVersion, error) {
	documentVersion := &coredata.DocumentVersion{}
	document := &coredata.Document{}

	err := s.svc.pg.WithTx(
		ctx,
		func(conn pg.Conn) error {
			if err := documentVersion.LoadByID(ctx, conn, s.svc.scope, req.ID); err != nil {
				return fmt.Errorf("cannot load document version %q: %w", req.ID, err)
			}

			if err := document.LoadByID(ctx, conn, s.svc.scope, documentVersion.DocumentID); err != nil {
				return fmt.Errorf("cannot load document %q: %w", documentVersion.DocumentID, err)
			}

			if documentVersion.Status != coredata.DocumentStatusDraft {
				return fmt.Errorf("cannot update published version")
			}

			documentVersion.Title = document.Title
			documentVersion.OwnerID = document.OwnerID
			documentVersion.Content = req.Content
			documentVersion.UpdatedAt = time.Now()

			if err := documentVersion.Update(ctx, conn, s.svc.scope); err != nil {
				return fmt.Errorf("cannot update document version: %w", err)
			}

			return nil
		},
	)

	if err != nil {
		return nil, err
	}

	return documentVersion, nil
}

func (s *DocumentService) GetVersionSignature(
	ctx context.Context,
	signatureID gid.GID,
) (*coredata.DocumentVersionSignature, error) {
	documentVersionSignature := &coredata.DocumentVersionSignature{}

	err := s.svc.pg.WithConn(
		ctx,
		func(conn pg.Conn) error {
			return documentVersionSignature.LoadByID(ctx, conn, s.svc.scope, signatureID)
		},
	)

	if err != nil {
		return nil, err
	}

	return documentVersionSignature, nil
}

func (s *DocumentService) BulkRequestSignatures(
	ctx context.Context,
	req BulkRequestSignaturesRequest,
) ([]*coredata.DocumentVersionSignature, error) {
	var signatures []*coredata.DocumentVersionSignature

	err := s.svc.pg.WithTx(
		ctx,
		func(tx pg.Conn) error {
			for _, documentID := range req.DocumentIDs {
				documentVersion := &coredata.DocumentVersion{}
				if err := documentVersion.LoadLatestVersion(ctx, tx, s.svc.scope, documentID); err != nil {
					return fmt.Errorf("cannot load latest version for document %q: %w", documentID, err)
				}

				if documentVersion.Status != coredata.DocumentStatusPublished {
					return fmt.Errorf("cannot request signature for unpublished document %q", documentID)
				}

				requestedBy := &coredata.People{}
				if err := requestedBy.LoadByID(ctx, tx, s.svc.scope, req.RequestedBy); err != nil {
					return fmt.Errorf("cannot load requested by: %w", err)
				}

				for _, signatoryID := range req.SignatoryIDs {
					signature, err := s.createSignatureRequestInTx(ctx, tx, documentVersion.ID, requestedBy, signatoryID, true)
					if err != nil {
						return fmt.Errorf("cannot create signature request for document %q and signatory %q: %w", documentID, signatoryID, err)
					}
					signatures = append(signatures, signature)
				}
			}
			return nil
		},
	)

	if err != nil {
		return nil, err
	}

	return signatures, nil
}

func (s *DocumentService) createSignatureRequestInTx(
	ctx context.Context,
	tx pg.Conn,
	documentVersionID gid.GID,
	requestedBy *coredata.People,
	signatoryID gid.GID,
	ignoreExisting bool,
) (*coredata.DocumentVersionSignature, error) {
	signatory := &coredata.People{}

	if err := signatory.LoadByID(ctx, tx, s.svc.scope, signatoryID); err != nil {
		return nil, fmt.Errorf("cannot load signatory: %w", err)
	}

	existingSignature := &coredata.DocumentVersionSignature{}
	err := existingSignature.LoadByDocumentVersionIDAndSignatory(ctx, tx, s.svc.scope, documentVersionID, signatoryID)
	if err == nil && ignoreExisting {
		return existingSignature, nil
	}

	documentVersionSignatureID := gid.New(s.svc.scope.GetTenantID(), coredata.DocumentVersionSignatureEntityType)
	now := time.Now()
	documentVersionSignature := &coredata.DocumentVersionSignature{
		ID:                documentVersionSignatureID,
		DocumentVersionID: documentVersionID,
		State:             coredata.DocumentVersionSignatureStateRequested,
		RequestedBy:       requestedBy.ID,
		RequestedAt:       now,
		SignedBy:          signatory.ID,
		SignedAt:          nil,
		CreatedAt:         now,
		UpdatedAt:         now,
	}

	if err := documentVersionSignature.Insert(ctx, tx, s.svc.scope); err != nil {
		return nil, fmt.Errorf("cannot insert document version signature: %w", err)
	}

	return documentVersionSignature, nil
}

func (s *DocumentService) RequestSignature(
	ctx context.Context,
	req RequestSignatureRequest,
) (*coredata.DocumentVersionSignature, error) {
	documentVersion, err := s.GetVersion(ctx, req.DocumentVersionID)
	if err != nil {
		return nil, fmt.Errorf("cannot get document version: %w", err)
	}

	if documentVersion.Status != coredata.DocumentStatusPublished {
		return nil, fmt.Errorf("cannot request signature for unpublished version")
	}

	var signature *coredata.DocumentVersionSignature
	err = s.svc.pg.WithTx(
		ctx,
		func(tx pg.Conn) error {
			requestedBy := &coredata.People{}
			if err := requestedBy.LoadByID(ctx, tx, s.svc.scope, req.RequestedBy); err != nil {
				return fmt.Errorf("cannot load requested by %q: %w", req.RequestedBy, err)
			}

			signature, err = s.createSignatureRequestInTx(ctx, tx, req.DocumentVersionID, requestedBy, req.Signatory, false)
			if err != nil {
				return fmt.Errorf("cannot create signature request: %w", err)
			}

			return nil
		},
	)

	if err != nil {
		return nil, err
	}

	return signature, nil
}

func (s *DocumentService) ListSignatures(
	ctx context.Context,
	documentVersionID gid.GID,
	cursor *page.Cursor[coredata.DocumentVersionSignatureOrderField],
) (*page.Page[*coredata.DocumentVersionSignature, coredata.DocumentVersionSignatureOrderField], error) {
	var documentVersionSignatures coredata.DocumentVersionSignatures

	err := s.svc.pg.WithConn(
		ctx,
		func(conn pg.Conn) error {
			return documentVersionSignatures.LoadByDocumentVersionID(ctx, conn, s.svc.scope, documentVersionID, cursor)
		},
	)

	if err != nil {
		return nil, err
	}

	return page.NewPage(documentVersionSignatures, cursor), nil
}

func (s *DocumentService) CreateDraft(
	ctx context.Context,
	documentID gid.GID,
	createdBy gid.GID,
) (*coredata.DocumentVersion, error) {
	draftVersionID := gid.New(s.svc.scope.GetTenantID(), coredata.DocumentVersionEntityType)

	latestVersion := &coredata.DocumentVersion{}
	document := &coredata.Document{}
	draftVersion := &coredata.DocumentVersion{}
	now := time.Now()

	err := s.svc.pg.WithTx(
		ctx,
		func(conn pg.Conn) error {
			if err := document.LoadByID(ctx, conn, s.svc.scope, documentID); err != nil {
				return fmt.Errorf("cannot load document: %w", err)
			}

			if err := latestVersion.LoadLatestVersion(ctx, conn, s.svc.scope, documentID); err != nil {
				return fmt.Errorf("cannot load latest version: %w", err)
			}

			if latestVersion.Status != coredata.DocumentStatusPublished {
				return fmt.Errorf("cannot create draft from unpublished version")
			}

			draftVersion.ID = draftVersionID
			draftVersion.DocumentID = documentID
			draftVersion.Title = document.Title
			draftVersion.OwnerID = document.OwnerID
			draftVersion.VersionNumber = latestVersion.VersionNumber + 1
			draftVersion.Content = latestVersion.Content
			draftVersion.Status = coredata.DocumentStatusDraft
			draftVersion.CreatedBy = createdBy
			draftVersion.CreatedAt = now
			draftVersion.UpdatedAt = now

			if err := draftVersion.Insert(ctx, conn, s.svc.scope); err != nil {
				return fmt.Errorf("cannot create draft: %w", err)
			}

			return nil
		},
	)

	if err != nil {
		return nil, err
	}

	return draftVersion, nil
}

func (s *DocumentService) DeleteDraft(
	ctx context.Context,
	documentVersionID gid.GID,
) error {
	documentVersion := &coredata.DocumentVersion{}

	return s.svc.pg.WithTx(
		ctx,
		func(conn pg.Conn) error {
			if err := documentVersion.LoadByID(ctx, conn, s.svc.scope, documentVersionID); err != nil {
				return fmt.Errorf("cannot load document version: %w", err)
			}

			if documentVersion.Status != coredata.DocumentStatusDraft {
				return fmt.Errorf("cannot delete published document version")
			}

			if documentVersion.VersionNumber == 1 {
				return fmt.Errorf("cannot delete the first version of a document")
			}

			if err := documentVersion.Delete(ctx, conn, s.svc.scope); err != nil {
				return fmt.Errorf("cannot delete document version: %w", err)
			}

			return nil
		},
	)
}

func (s *DocumentService) Delete(
	ctx context.Context,
	documentID gid.GID,
) error {
	document := coredata.Document{ID: documentID}

	return s.svc.pg.WithConn(
		ctx,
		func(conn pg.Conn) error {
			return document.Delete(ctx, conn, s.svc.scope)
		},
	)
}

func (s *DocumentService) ListVersions(
	ctx context.Context,
	documentID gid.GID,
	cursor *page.Cursor[coredata.DocumentVersionOrderField],
) (*page.Page[*coredata.DocumentVersion, coredata.DocumentVersionOrderField], error) {
	var documentVersions coredata.DocumentVersions

	err := s.svc.pg.WithConn(
		ctx,
		func(conn pg.Conn) error {
			return documentVersions.LoadByDocumentID(ctx, conn, s.svc.scope, documentID, cursor)
		},
	)

	if err != nil {
		return nil, err
	}

	return page.NewPage(documentVersions, cursor), nil
}

func (s *DocumentService) GetVersion(
	ctx context.Context,
	documentVersionID gid.GID,
) (*coredata.DocumentVersion, error) {
	documentVersion := &coredata.DocumentVersion{}

	err := s.svc.pg.WithConn(
		ctx,
		func(conn pg.Conn) error {
			return documentVersion.LoadByID(ctx, conn, s.svc.scope, documentVersionID)
		},
	)

	if err != nil {
		return nil, err
	}

	return documentVersion, nil
}

func (s *DocumentService) CountForOrganizationID(
	ctx context.Context,
	organizationID gid.GID,
	filter *coredata.DocumentFilter,
) (int, error) {
	var count int

	err := s.svc.pg.WithConn(
		ctx,
		func(conn pg.Conn) (err error) {
			documents := &coredata.Documents{}
			count, err = documents.CountByOrganizationID(ctx, conn, s.svc.scope, organizationID, filter)
			if err != nil {
				return fmt.Errorf("cannot count documents: %w", err)
			}

			return nil
		},
	)

	if err != nil {
		return 0, fmt.Errorf("cannot count documents: %w", err)
	}

	return count, nil
}

func (s *DocumentService) ListByOrganizationID(
	ctx context.Context,
	organizationID gid.GID,
	cursor *page.Cursor[coredata.DocumentOrderField],
	filter *coredata.DocumentFilter,
) (*page.Page[*coredata.Document, coredata.DocumentOrderField], error) {
	var documents coredata.Documents

	err := s.svc.pg.WithConn(
		ctx,
		func(conn pg.Conn) error {
			return documents.LoadByOrganizationID(
				ctx,
				conn,
				s.svc.scope,
				organizationID,
				cursor,
				filter,
			)
		},
	)

	if err != nil {
		return nil, err
	}

	return page.NewPage(documents, cursor), nil
}

func (s *DocumentService) CountForControlID(
	ctx context.Context,
	controlID gid.GID,
	filter *coredata.DocumentFilter,
) (int, error) {
	var count int

	err := s.svc.pg.WithConn(
		ctx,
		func(conn pg.Conn) (err error) {
			documents := &coredata.Documents{}
			count, err = documents.CountByControlID(ctx, conn, s.svc.scope, controlID, filter)
			if err != nil {
				return fmt.Errorf("cannot count documents: %w", err)
			}

			return nil
		},
	)

	if err != nil {
		return 0, fmt.Errorf("cannot count documents: %w", err)
	}

	return count, nil
}

func (s *DocumentService) ListForControlID(
	ctx context.Context,
	controlID gid.GID,
	cursor *page.Cursor[coredata.DocumentOrderField],
	filter *coredata.DocumentFilter,
) (*page.Page[*coredata.Document, coredata.DocumentOrderField], error) {
	var documents coredata.Documents

	err := s.svc.pg.WithConn(
		ctx,
		func(conn pg.Conn) error {
			return documents.LoadByControlID(ctx, conn, s.svc.scope, controlID, cursor, filter)
		},
	)

	if err != nil {
		return nil, err
	}

	return page.NewPage(documents, cursor), nil
}

func (s *DocumentService) CountForRiskID(
	ctx context.Context,
	riskID gid.GID,
	filter *coredata.DocumentFilter,
) (int, error) {
	var count int

	err := s.svc.pg.WithConn(
		ctx,
		func(conn pg.Conn) (err error) {
			documents := &coredata.Documents{}
			count, err = documents.CountByRiskID(ctx, conn, s.svc.scope, riskID, filter)
			if err != nil {
				return fmt.Errorf("cannot count documents: %w", err)
			}

			return nil
		},
	)

	if err != nil {
		return 0, fmt.Errorf("cannot count documents: %w", err)
	}

	return count, nil
}

func (s *DocumentService) ListForRiskID(
	ctx context.Context,
	riskID gid.GID,
	cursor *page.Cursor[coredata.DocumentOrderField],
	filter *coredata.DocumentFilter,
) (*page.Page[*coredata.Document, coredata.DocumentOrderField], error) {
	var documents coredata.Documents

	err := s.svc.pg.WithConn(
		ctx,
		func(conn pg.Conn) error {
			return documents.LoadByRiskID(ctx, conn, s.svc.scope, riskID, cursor, filter)
		},
	)

	if err != nil {
		return nil, err
	}

	return page.NewPage(documents, cursor), nil
}

func (s *DocumentService) Update(
	ctx context.Context,
	documentID gid.GID,
	newOwnerID *gid.GID,
	documentType *coredata.DocumentType,
	title *string,
	showOnTrustCenter *bool,
) (*coredata.Document, error) {
	document := &coredata.Document{}
	people := &coredata.People{}
	now := time.Now()

	err := s.svc.pg.WithTx(
		ctx,
		func(tx pg.Conn) error {
			if err := document.LoadByID(ctx, tx, s.svc.scope, documentID); err != nil {
				return fmt.Errorf("cannot load document %q: %w", documentID, err)
			}

			if newOwnerID != nil {
				if err := people.LoadByID(ctx, tx, s.svc.scope, *newOwnerID); err != nil {
					return fmt.Errorf("cannot load new owner %q: %w", *newOwnerID, err)
				}
				document.OwnerID = *newOwnerID
			}

			if documentType != nil {
				document.DocumentType = *documentType
			}

			if title != nil {
				document.Title = *title
			}

			if showOnTrustCenter != nil {
				document.ShowOnTrustCenter = *showOnTrustCenter
			}

			document.UpdatedAt = now

			if err := document.Update(ctx, tx, s.svc.scope); err != nil {
				return fmt.Errorf("cannot update document: %w", err)
			}

			return nil
		},
	)

	if err != nil {
		return nil, err
	}

	return document, nil
}

func (s *DocumentService) CancelSignatureRequest(
	ctx context.Context,
	documentVersionSignatureID gid.GID,
) error {
	documentVersionSignature := &coredata.DocumentVersionSignature{}

	return s.svc.pg.WithTx(
		ctx,
		func(tx pg.Conn) error {
			if err := documentVersionSignature.LoadByID(ctx, tx, s.svc.scope, documentVersionSignatureID); err != nil {
				return fmt.Errorf("cannot load document version signature: %w", err)
			}

			if documentVersionSignature.State != coredata.DocumentVersionSignatureStateRequested {
				return ErrSignatureNotCancellable{
					currentState:  documentVersionSignature.State,
					expectedState: coredata.DocumentVersionSignatureStateRequested,
				}
			}

			if err := documentVersionSignature.Delete(ctx, tx, s.svc.scope, documentVersionSignatureID); err != nil {
				return fmt.Errorf("cannot delete document version signature: %w", err)
			}

			return nil
		},
	)
}

func (s *DocumentService) ExportPDF(
	ctx context.Context,
	documentVersionID gid.GID,
) ([]byte, error) {
	document := &coredata.Document{}
	version := &coredata.DocumentVersion{}
	owner := &coredata.People{}
	publishedBy := &coredata.People{}
	signatures := coredata.DocumentVersionSignatures{}
	peopleMap := make(map[gid.GID]*coredata.People)

	err := s.svc.pg.WithConn(
		ctx,
		func(conn pg.Conn) error {
			if err := version.LoadByID(ctx, conn, s.svc.scope, documentVersionID); err != nil {
				return fmt.Errorf("cannot load document version: %w", err)
			}

			if err := document.LoadByID(ctx, conn, s.svc.scope, version.DocumentID); err != nil {
				return fmt.Errorf("cannot load document: %w", err)
			}

			if version.PublishedBy != nil {
				if err := publishedBy.LoadByID(ctx, conn, s.svc.scope, *version.PublishedBy); err != nil {
					return fmt.Errorf("cannot load published by person: %w", err)
				}
			}

			cursor := page.NewCursor(
				100,
				nil,
				page.Head,
				page.OrderBy[coredata.DocumentVersionSignatureOrderField]{
					Field:     coredata.DocumentVersionSignatureOrderFieldCreatedAt,
					Direction: page.OrderDirectionAsc,
				},
			)

			if err := signatures.LoadByDocumentVersionID(ctx, conn, s.svc.scope, documentVersionID, cursor); err != nil {
				return fmt.Errorf("cannot load document version signatures: %w", err)
			}

			if err := owner.LoadByID(ctx, conn, s.svc.scope, document.OwnerID); err != nil {
				return fmt.Errorf("cannot load document owner: %w", err)
			}

			// TODO: refactor this to use a single query
			for _, sig := range signatures {
				if _, ok := peopleMap[sig.SignedBy]; !ok {
					people := &coredata.People{}
					if err := people.LoadByID(ctx, conn, s.svc.scope, sig.SignedBy); err != nil {
						return fmt.Errorf("cannot load people %q: %w", sig.SignedBy, err)
					}
					peopleMap[sig.SignedBy] = people
				}

				if _, ok := peopleMap[sig.RequestedBy]; !ok {
					people := &coredata.People{}
					if err := people.LoadByID(ctx, conn, s.svc.scope, sig.RequestedBy); err != nil {
						return fmt.Errorf("cannot load people %q: %w", sig.RequestedBy, err)
					}
					peopleMap[sig.RequestedBy] = people
				}
			}

			return nil
		},
	)

	if err != nil {
		return nil, err
	}

	classification := docgen.ClassificationInternal
	switch document.DocumentType {
	case coredata.DocumentTypePolicy:
		classification = docgen.ClassificationConfidential
	case coredata.DocumentTypeISMS:
		classification = docgen.ClassificationSecret
	}

	docData := docgen.DocumentData{
		Title:          version.Title,
		Content:        version.Content,
		Version:        version.VersionNumber,
		Classification: classification,
		Approver:       owner.FullName,
		Description:    version.Changelog,
		PublishedAt:    version.PublishedAt,
		PublishedBy:    publishedBy.FullName,
		Signatures:     make([]docgen.SignatureData, len(signatures)),
	}

	for i, sig := range signatures {
		docData.Signatures[i] = docgen.SignatureData{
			SignedBy:    peopleMap[sig.SignedBy].FullName,
			SignedAt:    sig.SignedAt,
			State:       sig.State,
			RequestedAt: sig.RequestedAt,
			RequestedBy: peopleMap[sig.RequestedBy].FullName,
		}
	}

	htmlContent, err := docgen.RenderHTML(docData)
	if err != nil {
		return nil, fmt.Errorf("cannot generate HTML: %w", err)
	}

	cfg := html2pdf.RenderConfig{
		PageFormat:      html2pdf.PageFormatA4,
		Orientation:     html2pdf.OrientationPortrait,
		MarginTop:       html2pdf.NewMarginInches(1.0),
		MarginBottom:    html2pdf.NewMarginInches(1.0),
		MarginLeft:      html2pdf.NewMarginInches(1.0),
		MarginRight:     html2pdf.NewMarginInches(1.0),
		PrintBackground: true,
		Scale:           1.0,
	}

	pdfReader, err := s.html2pdfConverter.GeneratePDF(ctx, htmlContent, cfg)
	if err != nil {
		return nil, fmt.Errorf("cannot generate PDF: %w", err)
	}

	pdfData, err := io.ReadAll(pdfReader)
	if err != nil {
		return nil, fmt.Errorf("cannot read PDF data: %w", err)
	}
	return pdfData, nil
}<|MERGE_RESOLUTION|>--- conflicted
+++ resolved
@@ -73,13 +73,6 @@
 
 const (
 	TokenTypeSigningRequest = "signing_request"
-	const signEmailTemplate = `Hi,
-	You have documents awaiting your signature.
-	Please follow this link to sign them: {{.SignURL}}
-
-	Regards,  
-	Probo Team
-	`
 )
 
 func (e ErrSignatureNotCancellable) Error() string {
@@ -447,29 +440,15 @@
 					}.Encode(),
 				}
 
-<<<<<<< HEAD
 				data := struct {
 						SignURL string
 				}{
-=======
-				tmpl, err := template.New("signRequest").Parse(signEmailTemplate)
-				if err != nil {
-						panic(err)
-				}
-
-				data := SignEmailData{
->>>>>>> origin/main
 						SignURL: signRequestURL.String(),
 				}
 
 				var body bytes.Buffer
-<<<<<<< HEAD
 				if err := signEmailTemplate.Execute(&body, data); err != nil {
 					return fmt.Errorf("failed to render email template: %w", err)
-=======
-				if err := tmpl.Execute(&body, data); err != nil {
-						panic(err)
->>>>>>> origin/main
 				}
 
 				email := &coredata.Email{
