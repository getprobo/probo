# Directives
directive @goField(
  forceResolver: Boolean
  name: String
  omittable: Boolean
) on INPUT_FIELD_DEFINITION | FIELD_DEFINITION

directive @goModel(
  model: String
  models: [String!]
) on OBJECT | INPUT_OBJECT | SCALAR | ENUM | INTERFACE | UNION

directive @goEnum(value: String) on ENUM_VALUE

# Scalars
scalar CursorKey
scalar Void
scalar Datetime
scalar Upload
scalar Duration

# Interfaces
interface Node {
  id: ID!
}

# Pagination
type PageInfo {
  hasNextPage: Boolean!
  hasPreviousPage: Boolean!
  startCursor: CursorKey
  endCursor: CursorKey
}

# Enums
enum OrderDirection
  @goModel(model: "github.com/getprobo/probo/pkg/page.OrderDirection") {
  ASC @goEnum(value: "github.com/getprobo/probo/pkg/page.OrderDirectionAsc")
  DESC @goEnum(value: "github.com/getprobo/probo/pkg/page.OrderDirectionDesc")
}

enum MeasureState
  @goModel(model: "github.com/getprobo/probo/pkg/coredata.MeasureState") {
  NOT_STARTED
    @goEnum(
      value: "github.com/getprobo/probo/pkg/coredata.MeasureStateNotStarted"
    )
  IN_PROGRESS
    @goEnum(
      value: "github.com/getprobo/probo/pkg/coredata.MeasureStateInProgress"
    )
  NOT_APPLICABLE
    @goEnum(
      value: "github.com/getprobo/probo/pkg/coredata.MeasureStateNotApplicable"
    )
  IMPLEMENTED
    @goEnum(
      value: "github.com/getprobo/probo/pkg/coredata.MeasureStateImplemented"
    )
}

enum TaskState
  @goModel(model: "github.com/getprobo/probo/pkg/coredata.TaskState") {
  TODO @goEnum(value: "github.com/getprobo/probo/pkg/coredata.TaskStateTodo")
  DONE @goEnum(value: "github.com/getprobo/probo/pkg/coredata.TaskStateDone")
}

enum EvidenceState
  @goModel(model: "github.com/getprobo/probo/pkg/coredata.EvidenceState") {
  FULFILLED
    @goEnum(
      value: "github.com/getprobo/probo/pkg/coredata.EvidenceStateFulfilled"
    )
  REQUESTED
    @goEnum(
      value: "github.com/getprobo/probo/pkg/coredata.EvidenceStateRequested"
    )
}

enum PeopleKind
  @goModel(model: "github.com/getprobo/probo/pkg/coredata.PeopleKind") {
  EMPLOYEE
    @goEnum(value: "github.com/getprobo/probo/pkg/coredata.PeopleKindEmployee")
  CONTRACTOR
    @goEnum(
      value: "github.com/getprobo/probo/pkg/coredata.PeopleKindContractor"
    )
  SERVICE_ACCOUNT
    @goEnum(
      value: "github.com/getprobo/probo/pkg/coredata.PeopleKindServiceAccount"
    )
}

enum DocumentStatus
  @goModel(model: "github.com/getprobo/probo/pkg/coredata.DocumentStatus") {
  DRAFT
    @goEnum(value: "github.com/getprobo/probo/pkg/coredata.DocumentStatusDraft")
  PUBLISHED
    @goEnum(
      value: "github.com/getprobo/probo/pkg/coredata.DocumentStatusPublished"
    )
}

enum EvidenceType
  @goModel(model: "github.com/getprobo/probo/pkg/coredata.EvidenceType") {
  FILE @goEnum(value: "github.com/getprobo/probo/pkg/coredata.EvidenceTypeFile")
  LINK @goEnum(value: "github.com/getprobo/probo/pkg/coredata.EvidenceTypeLink")
}

enum RiskTreatment
  @goModel(model: "github.com/getprobo/probo/pkg/coredata.RiskTreatment") {
  MITIGATED
    @goEnum(
      value: "github.com/getprobo/probo/pkg/coredata.RiskTreatmentMitigated"
    )
  ACCEPTED
    @goEnum(
      value: "github.com/getprobo/probo/pkg/coredata.RiskTreatmentAccepted"
    )
  AVOIDED
    @goEnum(
      value: "github.com/getprobo/probo/pkg/coredata.RiskTreatmentAvoided"
    )
  TRANSFERRED
    @goEnum(
      value: "github.com/getprobo/probo/pkg/coredata.RiskTreatmentTransferred"
    )
}

enum AuditState
  @goModel(model: "github.com/getprobo/probo/pkg/coredata.AuditState") {
  NOT_STARTED
    @goEnum(
      value: "github.com/getprobo/probo/pkg/coredata.AuditStateNotStarted"
    )
  IN_PROGRESS
    @goEnum(
      value: "github.com/getprobo/probo/pkg/coredata.AuditStateInProgress"
    )
  COMPLETED
    @goEnum(
      value: "github.com/getprobo/probo/pkg/coredata.AuditStateCompleted"
    )
  REJECTED
    @goEnum(
      value: "github.com/getprobo/probo/pkg/coredata.AuditStateRejected"
    )
  OUTDATED
    @goEnum(
      value: "github.com/getprobo/probo/pkg/coredata.AuditStateOutdated"
    )
}

enum NonconformityRegistryStatus
  @goModel(model: "github.com/getprobo/probo/pkg/coredata.NonconformityRegistryStatus") {
  OPEN
    @goEnum(
      value: "github.com/getprobo/probo/pkg/coredata.NonconformityRegistryStatusOpen"
    )
  IN_PROGRESS
    @goEnum(
      value: "github.com/getprobo/probo/pkg/coredata.NonconformityRegistryStatusInProgress"
    )
  CLOSED
    @goEnum(
      value: "github.com/getprobo/probo/pkg/coredata.NonconformityRegistryStatusClosed"
    )
}

enum ComplianceRegistryStatus
  @goModel(model: "github.com/getprobo/probo/pkg/coredata.ComplianceRegistryStatus") {
  OPEN
    @goEnum(
      value: "github.com/getprobo/probo/pkg/coredata.ComplianceRegistryStatusOpen"
    )
  IN_PROGRESS
    @goEnum(
      value: "github.com/getprobo/probo/pkg/coredata.ComplianceRegistryStatusInProgress"
    )
  CLOSED
    @goEnum(
      value: "github.com/getprobo/probo/pkg/coredata.ComplianceRegistryStatusClosed"
    )
}

enum ContinualImprovementRegistriesStatus
  @goModel(model: "github.com/getprobo/probo/pkg/coredata.ContinualImprovementRegistriesStatus") {
  OPEN
    @goEnum(
      value: "github.com/getprobo/probo/pkg/coredata.ContinualImprovementRegistriesStatusOpen"
    )
  IN_PROGRESS
    @goEnum(
      value: "github.com/getprobo/probo/pkg/coredata.ContinualImprovementRegistriesStatusInProgress"
    )
  CLOSED
    @goEnum(
      value: "github.com/getprobo/probo/pkg/coredata.ContinualImprovementRegistriesStatusClosed"
    )
}

enum ContinualImprovementRegistriesPriority
  @goModel(model: "github.com/getprobo/probo/pkg/coredata.ContinualImprovementRegistriesPriority") {
  LOW
    @goEnum(
      value: "github.com/getprobo/probo/pkg/coredata.ContinualImprovementRegistriesPriorityLow"
    )
  MEDIUM
    @goEnum(
      value: "github.com/getprobo/probo/pkg/coredata.ContinualImprovementRegistriesPriorityMedium"
    )
  HIGH
    @goEnum(
      value: "github.com/getprobo/probo/pkg/coredata.ContinualImprovementRegistriesPriorityHigh"
    )
}

<<<<<<< HEAD
=======
enum ProcessingActivityRegistrySpecialOrCriminalData
  @goModel(model: "github.com/getprobo/probo/pkg/coredata.ProcessingActivityRegistrySpecialOrCriminalData") {
  YES
    @goEnum(
      value: "github.com/getprobo/probo/pkg/coredata.ProcessingActivityRegistrySpecialOrCriminalDataYes"
    )
  NO
    @goEnum(
      value: "github.com/getprobo/probo/pkg/coredata.ProcessingActivityRegistrySpecialOrCriminalDataNo"
    )
  POSSIBLE
    @goEnum(
      value: "github.com/getprobo/probo/pkg/coredata.ProcessingActivityRegistrySpecialOrCriminalDataPossible"
    )
}

enum ProcessingActivityRegistryLawfulBasis
  @goModel(model: "github.com/getprobo/probo/pkg/coredata.ProcessingActivityRegistryLawfulBasis") {
  LEGITIMATE_INTEREST
    @goEnum(
      value: "github.com/getprobo/probo/pkg/coredata.ProcessingActivityRegistryLawfulBasisLegitimateInterest"
    )
  CONSENT
    @goEnum(
      value: "github.com/getprobo/probo/pkg/coredata.ProcessingActivityRegistryLawfulBasisConsent"
    )
  CONTRACTUAL_NECESSITY
    @goEnum(
      value: "github.com/getprobo/probo/pkg/coredata.ProcessingActivityRegistryLawfulBasisContractualNecessity"
    )
  LEGAL_OBLIGATION
    @goEnum(
      value: "github.com/getprobo/probo/pkg/coredata.ProcessingActivityRegistryLawfulBasisLegalObligation"
    )
  VITAL_INTERESTS
    @goEnum(
      value: "github.com/getprobo/probo/pkg/coredata.ProcessingActivityRegistryLawfulBasisVitalInterests"
    )
  PUBLIC_TASK
    @goEnum(
      value: "github.com/getprobo/probo/pkg/coredata.ProcessingActivityRegistryLawfulBasisPublicTask"
    )
}

enum ProcessingActivityRegistryTransferSafeguards
  @goModel(model: "github.com/getprobo/probo/pkg/coredata.ProcessingActivityRegistryTransferSafeguards") {
  STANDARD_CONTRACTUAL_CLAUSES
    @goEnum(
      value: "github.com/getprobo/probo/pkg/coredata.ProcessingActivityRegistryTransferSafeguardsStandardContractualClauses"
    )
  BINDING_CORPORATE_RULES
    @goEnum(
      value: "github.com/getprobo/probo/pkg/coredata.ProcessingActivityRegistryTransferSafeguardsBindingCorporateRules"
    )
  ADEQUACY_DECISION
    @goEnum(
      value: "github.com/getprobo/probo/pkg/coredata.ProcessingActivityRegistryTransferSafeguardsAdequacyDecision"
    )
  DEROGATIONS
    @goEnum(
      value: "github.com/getprobo/probo/pkg/coredata.ProcessingActivityRegistryTransferSafeguardsDerogations"
    )
  CODES_OF_CONDUCT
    @goEnum(
      value: "github.com/getprobo/probo/pkg/coredata.ProcessingActivityRegistryTransferSafeguardsCodesOfConduct"
    )
  CERTIFICATION_MECHANISMS
    @goEnum(
      value: "github.com/getprobo/probo/pkg/coredata.ProcessingActivityRegistryTransferSafeguardsCertificationMechanisms"
    )
}

enum ProcessingActivityRegistryDataProtectionImpactAssessment
  @goModel(model: "github.com/getprobo/probo/pkg/coredata.ProcessingActivityRegistryDataProtectionImpactAssessment") {
  NEEDED
    @goEnum(
      value: "github.com/getprobo/probo/pkg/coredata.ProcessingActivityRegistryDataProtectionImpactAssessmentNeeded"
    )
  NOT_NEEDED
    @goEnum(
      value: "github.com/getprobo/probo/pkg/coredata.ProcessingActivityRegistryDataProtectionImpactAssessmentNotNeeded"
    )
}

enum ProcessingActivityRegistryTransferImpactAssessment
  @goModel(model: "github.com/getprobo/probo/pkg/coredata.ProcessingActivityRegistryTransferImpactAssessment") {
  NEEDED
    @goEnum(
      value: "github.com/getprobo/probo/pkg/coredata.ProcessingActivityRegistryTransferImpactAssessmentNeeded"
    )
  NOT_NEEDED
    @goEnum(
      value: "github.com/getprobo/probo/pkg/coredata.ProcessingActivityRegistryTransferImpactAssessmentNotNeeded"
    )
}

>>>>>>> 3c951c36
enum IncidentRegistryStatus
  @goModel(model: "github.com/getprobo/probo/pkg/coredata.IncidentRegistryStatus") {
  OPEN
    @goEnum(
      value: "github.com/getprobo/probo/pkg/coredata.IncidentRegistryStatusOpen"
    )
  IN_PROGRESS
    @goEnum(
      value: "github.com/getprobo/probo/pkg/coredata.IncidentRegistryStatusInProgress"
    )
  RESOLVED
    @goEnum(
      value: "github.com/getprobo/probo/pkg/coredata.IncidentRegistryStatusResolved"
    )
  CLOSED
    @goEnum(
      value: "github.com/getprobo/probo/pkg/coredata.IncidentRegistryStatusClosed"
    )
}

enum IncidentRegistryPriority
  @goModel(model: "github.com/getprobo/probo/pkg/coredata.IncidentRegistryPriority") {
  LOW
    @goEnum(
      value: "github.com/getprobo/probo/pkg/coredata.IncidentRegistryPriorityLow"
    )
  MEDIUM
    @goEnum(
      value: "github.com/getprobo/probo/pkg/coredata.IncidentRegistryPriorityMedium"
    )
  HIGH
    @goEnum(
      value: "github.com/getprobo/probo/pkg/coredata.IncidentRegistryPriorityHigh"
    )
  CRITICAL
    @goEnum(
      value: "github.com/getprobo/probo/pkg/coredata.IncidentRegistryPriorityCritical"
    )
}

enum IncidentRegistrySeverity
  @goModel(model: "github.com/getprobo/probo/pkg/coredata.IncidentRegistrySeverity") {
  LOW
    @goEnum(
      value: "github.com/getprobo/probo/pkg/coredata.IncidentRegistrySeverityLow"
    )
  MEDIUM
    @goEnum(
      value: "github.com/getprobo/probo/pkg/coredata.IncidentRegistrySeverityMedium"
    )
  HIGH
    @goEnum(
      value: "github.com/getprobo/probo/pkg/coredata.IncidentRegistrySeverityHigh"
    )
  CRITICAL
    @goEnum(
      value: "github.com/getprobo/probo/pkg/coredata.IncidentRegistrySeverityCritical"
    )
}

# Order Field Enums
enum UserOrderField
  @goModel(model: "github.com/getprobo/probo/pkg/coredata.UserOrderField") {
  CREATED_AT
    @goEnum(
      value: "github.com/getprobo/probo/pkg/coredata.UserOrderFieldCreatedAt"
    )
}

enum PeopleOrderField
  @goModel(model: "github.com/getprobo/probo/pkg/coredata.PeopleOrderField") {
  FULL_NAME
    @goEnum(
      value: "github.com/getprobo/probo/pkg/coredata.PeopleOrderFieldFullName"
    )
  CREATED_AT
    @goEnum(
      value: "github.com/getprobo/probo/pkg/coredata.PeopleOrderFieldCreatedAt"
    )
  KIND
    @goEnum(
      value: "github.com/getprobo/probo/pkg/coredata.PeopleOrderFieldKind"
    )
}

enum VendorOrderField
  @goModel(model: "github.com/getprobo/probo/pkg/coredata.VendorOrderField") {
  NAME
    @goEnum(
      value: "github.com/getprobo/probo/pkg/coredata.VendorOrderFieldName"
    )
  CREATED_AT
    @goEnum(
      value: "github.com/getprobo/probo/pkg/coredata.VendorOrderFieldCreatedAt"
    )
  UPDATED_AT
    @goEnum(
      value: "github.com/getprobo/probo/pkg/coredata.VendorOrderFieldUpdatedAt"
    )
}

enum FrameworkOrderField
  @goModel(
    model: "github.com/getprobo/probo/pkg/coredata.FrameworkOrderField"
  ) {
  CREATED_AT
    @goEnum(
      value: "github.com/getprobo/probo/pkg/coredata.FrameworkOrderFieldCreatedAt"
    )
}

enum ControlOrderField
  @goModel(model: "github.com/getprobo/probo/pkg/coredata.ControlOrderField") {
  CREATED_AT
    @goEnum(
      value: "github.com/getprobo/probo/pkg/coredata.ControlOrderFieldCreatedAt"
    )
  SECTION_TITLE
    @goEnum(
      value: "github.com/getprobo/probo/pkg/coredata.ControlOrderFieldSectionTitle"
    )
}

enum MeasureOrderField
  @goModel(model: "github.com/getprobo/probo/pkg/coredata.MeasureOrderField") {
  CREATED_AT
    @goEnum(
      value: "github.com/getprobo/probo/pkg/coredata.MeasureOrderFieldCreatedAt"
    )
}

enum TaskOrderField
  @goModel(model: "github.com/getprobo/probo/pkg/coredata.TaskOrderField") {
  CREATED_AT
}

enum DocumentOrderField
  @goModel(model: "github.com/getprobo/probo/pkg/coredata.DocumentOrderField") {
  TITLE
    @goEnum(
      value: "github.com/getprobo/probo/pkg/coredata.DocumentOrderFieldTitle"
    )
  CREATED_AT
    @goEnum(
      value: "github.com/getprobo/probo/pkg/coredata.DocumentOrderFieldCreatedAt"
    )
  DOCUMENT_TYPE
    @goEnum(
      value: "github.com/getprobo/probo/pkg/coredata.DocumentOrderFieldDocumentType"
    )
}

enum RiskOrderField
  @goModel(model: "github.com/getprobo/probo/pkg/coredata.RiskOrderField") {
  CREATED_AT
    @goEnum(
      value: "github.com/getprobo/probo/pkg/coredata.RiskOrderFieldCreatedAt"
    )
  UPDATED_AT
    @goEnum(
      value: "github.com/getprobo/probo/pkg/coredata.RiskOrderFieldUpdatedAt"
    )
  NAME
    @goEnum(value: "github.com/getprobo/probo/pkg/coredata.RiskOrderFieldName")
  CATEGORY
    @goEnum(
      value: "github.com/getprobo/probo/pkg/coredata.RiskOrderFieldCategory"
    )
  TREATMENT
    @goEnum(
      value: "github.com/getprobo/probo/pkg/coredata.RiskOrderFieldTreatment"
    )
  INHERENT_RISK_SCORE
    @goEnum(
      value: "github.com/getprobo/probo/pkg/coredata.RiskOrderFieldInherentRiskScore"
    )
  RESIDUAL_RISK_SCORE
    @goEnum(
      value: "github.com/getprobo/probo/pkg/coredata.RiskOrderFieldResidualRiskScore"
    )
}

enum EvidenceOrderField
  @goModel(model: "github.com/getprobo/probo/pkg/coredata.EvidenceOrderField") {
  CREATED_AT
}

enum VendorComplianceReportOrderField
  @goModel(
    model: "github.com/getprobo/probo/pkg/coredata.VendorComplianceReportOrderField"
  ) {
  REPORT_DATE
    @goEnum(
      value: "github.com/getprobo/probo/pkg/coredata.VendorComplianceReportOrderFieldReportDate"
    )
  CREATED_AT
    @goEnum(
      value: "github.com/getprobo/probo/pkg/coredata.VendorComplianceReportOrderFieldCreatedAt"
    )
}

enum VendorContactOrderField
  @goModel(
    model: "github.com/getprobo/probo/pkg/coredata.VendorContactOrderField"
  ) {
  CREATED_AT
    @goEnum(
      value: "github.com/getprobo/probo/pkg/coredata.VendorContactOrderFieldCreatedAt"
    )
  FULL_NAME
    @goEnum(
      value: "github.com/getprobo/probo/pkg/coredata.VendorContactOrderFieldFullName"
    )
  EMAIL
    @goEnum(
      value: "github.com/getprobo/probo/pkg/coredata.VendorContactOrderFieldEmail"
    )
}

enum VendorServiceOrderField
  @goModel(
    model: "github.com/getprobo/probo/pkg/coredata.VendorServiceOrderField"
  ) {
  CREATED_AT
    @goEnum(
      value: "github.com/getprobo/probo/pkg/coredata.VendorServiceOrderFieldCreatedAt"
    )
  NAME
    @goEnum(
      value: "github.com/getprobo/probo/pkg/coredata.VendorServiceOrderFieldName"
    )
}

enum OrganizationOrderField
  @goModel(
    model: "github.com/getprobo/probo/pkg/coredata.OrganizationOrderField"
  ) {
  NAME
    @goEnum(
      value: "github.com/getprobo/probo/pkg/coredata.OrganizationOrderFieldName"
    )
  CREATED_AT
    @goEnum(
      value: "github.com/getprobo/probo/pkg/coredata.OrganizationOrderFieldCreatedAt"
    )
  UPDATED_AT
    @goEnum(
      value: "github.com/getprobo/probo/pkg/coredata.OrganizationOrderFieldUpdatedAt"
    )
}

enum ConnectorOrderField
  @goModel(
    model: "github.com/getprobo/probo/pkg/coredata.ConnectorOrderField"
  ) {
  CREATED_AT
    @goEnum(
      value: "github.com/getprobo/probo/pkg/coredata.ConnectorOrderFieldCreatedAt"
    )
  NAME
    @goEnum(
      value: "github.com/getprobo/probo/pkg/coredata.ConnectorOrderFieldName"
    )
}

enum DataSensitivity
  @goModel(model: "github.com/getprobo/probo/pkg/coredata.DataSensitivity") {
  NONE
    @goEnum(value: "github.com/getprobo/probo/pkg/coredata.DataSensitivityNone")
  LOW
    @goEnum(value: "github.com/getprobo/probo/pkg/coredata.DataSensitivityLow")
  MEDIUM
    @goEnum(
      value: "github.com/getprobo/probo/pkg/coredata.DataSensitivityMedium"
    )
  HIGH
    @goEnum(value: "github.com/getprobo/probo/pkg/coredata.DataSensitivityHigh")
  CRITICAL
    @goEnum(
      value: "github.com/getprobo/probo/pkg/coredata.DataSensitivityCritical"
    )
}

enum BusinessImpact
  @goModel(model: "github.com/getprobo/probo/pkg/coredata.BusinessImpact") {
  LOW @goEnum(value: "github.com/getprobo/probo/pkg/coredata.BusinessImpactLow")
  MEDIUM
    @goEnum(
      value: "github.com/getprobo/probo/pkg/coredata.BusinessImpactMedium"
    )
  HIGH
    @goEnum(value: "github.com/getprobo/probo/pkg/coredata.BusinessImpactHigh")
  CRITICAL
    @goEnum(
      value: "github.com/getprobo/probo/pkg/coredata.BusinessImpactCritical"
    )
}

enum DocumentVersionOrderField
  @goModel(
    model: "github.com/getprobo/probo/pkg/coredata.DocumentVersionOrderField"
  ) {
  VERSION
    @goEnum(
      value: "github.com/getprobo/probo/pkg/coredata.DocumentVersionOrderFieldVersion"
    )
  CREATED_AT
    @goEnum(
      value: "github.com/getprobo/probo/pkg/coredata.DocumentVersionOrderFieldCreatedAt"
    )
}

enum VendorCategory
  @goModel(model: "github.com/getprobo/probo/pkg/coredata.VendorCategory") {
  ANALYTICS
    @goEnum(
      value: "github.com/getprobo/probo/pkg/coredata.VendorCategoryAnalytics"
    )
  CLOUD_MONITORING
    @goEnum(
      value: "github.com/getprobo/probo/pkg/coredata.VendorCategoryCloudMonitoring"
    )
  CLOUD_PROVIDER
    @goEnum(
      value: "github.com/getprobo/probo/pkg/coredata.VendorCategoryCloudProvider"
    )
  COLLABORATION
    @goEnum(
      value: "github.com/getprobo/probo/pkg/coredata.VendorCategoryCollaboration"
    )
  CUSTOMER_SUPPORT
    @goEnum(
      value: "github.com/getprobo/probo/pkg/coredata.VendorCategoryCustomerSupport"
    )
  DATA_STORAGE_AND_PROCESSING
    @goEnum(
      value: "github.com/getprobo/probo/pkg/coredata.VendorCategoryDataStorageAndProcessing"
    )
  DOCUMENT_MANAGEMENT
    @goEnum(
      value: "github.com/getprobo/probo/pkg/coredata.VendorCategoryDocumentManagement"
    )
  EMPLOYEE_MANAGEMENT
    @goEnum(
      value: "github.com/getprobo/probo/pkg/coredata.VendorCategoryEmployeeManagement"
    )
  ENGINEERING
    @goEnum(
      value: "github.com/getprobo/probo/pkg/coredata.VendorCategoryEngineering"
    )
  FINANCE
    @goEnum(
      value: "github.com/getprobo/probo/pkg/coredata.VendorCategoryFinance"
    )
  IDENTITY_PROVIDER
    @goEnum(
      value: "github.com/getprobo/probo/pkg/coredata.VendorCategoryIdentityProvider"
    )
  IT @goEnum(value: "github.com/getprobo/probo/pkg/coredata.VendorCategoryIT")
  MARKETING
    @goEnum(
      value: "github.com/getprobo/probo/pkg/coredata.VendorCategoryMarketing"
    )
  OFFICE_OPERATIONS
    @goEnum(
      value: "github.com/getprobo/probo/pkg/coredata.VendorCategoryOfficeOperations"
    )
  OTHER
    @goEnum(value: "github.com/getprobo/probo/pkg/coredata.VendorCategoryOther")
  PASSWORD_MANAGEMENT
    @goEnum(
      value: "github.com/getprobo/probo/pkg/coredata.VendorCategoryPasswordManagement"
    )
  PRODUCT_AND_DESIGN
    @goEnum(
      value: "github.com/getprobo/probo/pkg/coredata.VendorCategoryProductAndDesign"
    )
  PROFESSIONAL_SERVICES
    @goEnum(
      value: "github.com/getprobo/probo/pkg/coredata.VendorCategoryProfessionalServices"
    )
  RECRUITING
    @goEnum(
      value: "github.com/getprobo/probo/pkg/coredata.VendorCategoryRecruiting"
    )
  SALES
    @goEnum(value: "github.com/getprobo/probo/pkg/coredata.VendorCategorySales")
  SECURITY
    @goEnum(
      value: "github.com/getprobo/probo/pkg/coredata.VendorCategorySecurity"
    )
  VERSION_CONTROL
    @goEnum(
      value: "github.com/getprobo/probo/pkg/coredata.VendorCategoryVersionControl"
    )
}

enum DocumentType
  @goModel(model: "github.com/getprobo/probo/pkg/coredata.DocumentType") {
  OTHER
    @goEnum(value: "github.com/getprobo/probo/pkg/coredata.DocumentTypeOther")
  ISMS @goEnum(value: "github.com/getprobo/probo/pkg/coredata.DocumentTypeISMS")
  POLICY
    @goEnum(value: "github.com/getprobo/probo/pkg/coredata.DocumentTypePolicy")
}

enum AssetType
  @goModel(model: "github.com/getprobo/probo/pkg/coredata.AssetType") {
  PHYSICAL
    @goEnum(value: "github.com/getprobo/probo/pkg/coredata.AssetTypePhysical")
  VIRTUAL
    @goEnum(value: "github.com/getprobo/probo/pkg/coredata.AssetTypeVirtual")
}

enum CriticityLevel
  @goModel(model: "github.com/getprobo/probo/pkg/coredata.CriticityLevel") {
  LOW @goEnum(value: "github.com/getprobo/probo/pkg/coredata.CriticityLevelLow")
  MEDIUM
    @goEnum(
      value: "github.com/getprobo/probo/pkg/coredata.CriticityLevelMedium"
    )
  HIGH
    @goEnum(value: "github.com/getprobo/probo/pkg/coredata.CriticityLevelHigh")
}

enum AssetOrderField
  @goModel(model: "github.com/getprobo/probo/pkg/coredata.AssetOrderField") {
  CREATED_AT
    @goEnum(
      value: "github.com/getprobo/probo/pkg/coredata.AssetOrderFieldCreatedAt"
    )
  AMOUNT
    @goEnum(
      value: "github.com/getprobo/probo/pkg/coredata.AssetOrderFieldAmount"
    )
  CRITICITY
    @goEnum(
      value: "github.com/getprobo/probo/pkg/coredata.AssetOrderFieldCriticity"
    )
}

enum DatumOrderField
  @goModel(model: "github.com/getprobo/probo/pkg/coredata.DatumOrderField") {
  CREATED_AT
    @goEnum(
      value: "github.com/getprobo/probo/pkg/coredata.DatumOrderFieldCreatedAt"
    )
  NAME
    @goEnum(value: "github.com/getprobo/probo/pkg/coredata.DatumOrderFieldName")
  DATA_CLASSIFICATION
    @goEnum(
      value: "github.com/getprobo/probo/pkg/coredata.DatumOrderFieldDataClassification"
    )
}

enum DataClassification
  @goModel(model: "github.com/getprobo/probo/pkg/coredata.DataClassification") {
  PUBLIC
    @goEnum(
      value: "github.com/getprobo/probo/pkg/coredata.DataClassificationPublic"
    )
  INTERNAL
    @goEnum(
      value: "github.com/getprobo/probo/pkg/coredata.DataClassificationInternal"
    )
  CONFIDENTIAL
    @goEnum(
      value: "github.com/getprobo/probo/pkg/coredata.DataClassificationConfidential"
    )
  SECRET
    @goEnum(
      value: "github.com/getprobo/probo/pkg/coredata.DataClassificationSecret"
    )
}

enum ControlStatus
  @goModel(model: "github.com/getprobo/probo/pkg/coredata.ControlStatus") {
  INCLUDED
    @goEnum(
      value: "github.com/getprobo/probo/pkg/coredata.ControlStatusIncluded"
    )
  EXCLUDED
    @goEnum(
      value: "github.com/getprobo/probo/pkg/coredata.ControlStatusExcluded"
    )
}

enum AuditOrderField
  @goModel(model: "github.com/getprobo/probo/pkg/coredata.AuditOrderField") {
  CREATED_AT
    @goEnum(
      value: "github.com/getprobo/probo/pkg/coredata.AuditOrderFieldCreatedAt"
    )
  VALID_FROM
    @goEnum(
      value: "github.com/getprobo/probo/pkg/coredata.AuditOrderFieldValidFrom"
    )
  VALID_UNTIL
    @goEnum(
      value: "github.com/getprobo/probo/pkg/coredata.AuditOrderFieldValidUntil"
    )
  STATE
    @goEnum(
      value: "github.com/getprobo/probo/pkg/coredata.AuditOrderFieldState"
    )
}

enum NonconformityRegistryOrderField
  @goModel(model: "github.com/getprobo/probo/pkg/coredata.NonconformityRegistryOrderField") {
  CREATED_AT
    @goEnum(
      value: "github.com/getprobo/probo/pkg/coredata.NonconformityRegistryOrderFieldCreatedAt"
    )
  REFERENCE_ID
    @goEnum(
      value: "github.com/getprobo/probo/pkg/coredata.NonconformityRegistryOrderFieldReferenceId"
    )
  DATE_IDENTIFIED
    @goEnum(
      value: "github.com/getprobo/probo/pkg/coredata.NonconformityRegistryOrderFieldDateIdentified"
    )
  DUE_DATE
    @goEnum(
      value: "github.com/getprobo/probo/pkg/coredata.NonconformityRegistryOrderFieldDueDate"
    )
  STATUS
    @goEnum(
      value: "github.com/getprobo/probo/pkg/coredata.NonconformityRegistryOrderFieldStatus"
    )
}

enum ComplianceRegistryOrderField
  @goModel(model: "github.com/getprobo/probo/pkg/coredata.ComplianceRegistryOrderField") {
  CREATED_AT
    @goEnum(
      value: "github.com/getprobo/probo/pkg/coredata.ComplianceRegistryOrderFieldCreatedAt"
    )
  REFERENCE_ID
    @goEnum(
      value: "github.com/getprobo/probo/pkg/coredata.ComplianceRegistryOrderFieldReferenceId"
    )
  LAST_REVIEW_DATE
    @goEnum(
      value: "github.com/getprobo/probo/pkg/coredata.ComplianceRegistryOrderFieldLastReviewDate"
    )
  DUE_DATE
    @goEnum(
      value: "github.com/getprobo/probo/pkg/coredata.ComplianceRegistryOrderFieldDueDate"
    )
  STATUS
    @goEnum(
      value: "github.com/getprobo/probo/pkg/coredata.ComplianceRegistryOrderFieldStatus"
    )
}

enum ContinualImprovementRegistriesOrderField
  @goModel(model: "github.com/getprobo/probo/pkg/coredata.ContinualImprovementRegistriesOrderField") {
  CREATED_AT
    @goEnum(
      value: "github.com/getprobo/probo/pkg/coredata.ContinualImprovementRegistriesOrderFieldCreatedAt"
    )
  REFERENCE_ID
    @goEnum(
      value: "github.com/getprobo/probo/pkg/coredata.ContinualImprovementRegistriesOrderFieldReferenceId"
    )
  TARGET_DATE
    @goEnum(
      value: "github.com/getprobo/probo/pkg/coredata.ContinualImprovementRegistriesOrderFieldTargetDate"
    )
  STATUS
    @goEnum(
      value: "github.com/getprobo/probo/pkg/coredata.ContinualImprovementRegistriesOrderFieldStatus"
    )
  PRIORITY
    @goEnum(
      value: "github.com/getprobo/probo/pkg/coredata.ContinualImprovementRegistriesOrderFieldPriority"
    )
}

enum IncidentRegistryOrderField
  @goModel(model: "github.com/getprobo/probo/pkg/coredata.IncidentRegistryOrderField") {
  CREATED_AT
    @goEnum(
      value: "github.com/getprobo/probo/pkg/coredata.IncidentRegistryOrderFieldCreatedAt"
    )
  REFERENCE_ID
    @goEnum(
      value: "github.com/getprobo/probo/pkg/coredata.IncidentRegistryOrderFieldReferenceId"
    )
  INCIDENT_DATE
    @goEnum(
      value: "github.com/getprobo/probo/pkg/coredata.IncidentRegistryOrderFieldIncidentDate"
    )
  STATUS
    @goEnum(
      value: "github.com/getprobo/probo/pkg/coredata.IncidentRegistryOrderFieldStatus"
    )
  PRIORITY
    @goEnum(
      value: "github.com/getprobo/probo/pkg/coredata.IncidentRegistryOrderFieldPriority"
    )
  SEVERITY
    @goEnum(
      value: "github.com/getprobo/probo/pkg/coredata.IncidentRegistryOrderFieldSeverity"
    )
}

<<<<<<< HEAD
=======
enum ProcessingActivityRegistryOrderField
  @goModel(model: "github.com/getprobo/probo/pkg/coredata.ProcessingActivityRegistryOrderField") {
  CREATED_AT
    @goEnum(
      value: "github.com/getprobo/probo/pkg/coredata.ProcessingActivityRegistryOrderFieldCreatedAt"
    )
  NAME
    @goEnum(
      value: "github.com/getprobo/probo/pkg/coredata.ProcessingActivityRegistryOrderFieldName"
    )
}
>>>>>>> 3c951c36
enum TrustCenterAccessOrderField
  @goModel(model: "github.com/getprobo/probo/pkg/coredata.TrustCenterAccessOrderField") {
  CREATED_AT
    @goEnum(
      value: "github.com/getprobo/probo/pkg/coredata.TrustCenterAccessOrderFieldCreatedAt"
    )
}

enum SnapshotsType
  @goModel(model: "github.com/getprobo/probo/pkg/coredata.SnapshotsType") {
  RISKS
    @goEnum(
      value: "github.com/getprobo/probo/pkg/coredata.SnapshotsTypeRisks"
    )
  VENDORS
    @goEnum(
      value: "github.com/getprobo/probo/pkg/coredata.SnapshotsTypeVendors"
    )
  ASSETS
    @goEnum(
      value: "github.com/getprobo/probo/pkg/coredata.SnapshotsTypeAssets"
    )
  DATA
    @goEnum(
      value: "github.com/getprobo/probo/pkg/coredata.SnapshotsTypeData"
    )
  NONCONFORMITY_REGISTRIES
    @goEnum(
      value: "github.com/getprobo/probo/pkg/coredata.SnapshotsTypeNonConformityRegistries"
    )
  COMPLIANCE_REGISTRIES
    @goEnum(
      value: "github.com/getprobo/probo/pkg/coredata.SnapshotsTypeComplianceRegistries"
    )
  CONTINUAL_IMPROVEMENT_REGISTRIES
    @goEnum(
      value: "github.com/getprobo/probo/pkg/coredata.SnapshotsTypeContinualImprovementRegistries"
    )
  PROCESSING_ACTIVITY_REGISTRIES
    @goEnum(
      value: "github.com/getprobo/probo/pkg/coredata.SnapshotsTypeProcessingActivityRegistries"
    )
}

enum SnapshotOrderField
  @goModel(model: "github.com/getprobo/probo/pkg/coredata.SnapshotOrderField") {
  CREATED_AT
    @goEnum(
      value: "github.com/getprobo/probo/pkg/coredata.SnapshotOrderFieldCreatedAt"
    )
  NAME
    @goEnum(
      value: "github.com/getprobo/probo/pkg/coredata.SnapshotOrderFieldName"
    )
  TYPE
    @goEnum(
      value: "github.com/getprobo/probo/pkg/coredata.SnapshotOrderFieldType"
    )
}

# Input Types
input UserOrder
  @goModel(
    model: "github.com/getprobo/probo/pkg/server/api/console/v1/types.UserOrderBy"
  ) {
  direction: OrderDirection!
  field: UserOrderField!
}

input PeopleOrder
  @goModel(
    model: "github.com/getprobo/probo/pkg/server/api/console/v1/types.PeopleOrderBy"
  ) {
  direction: OrderDirection!
  field: PeopleOrderField!
}

input VendorOrder
  @goModel(
    model: "github.com/getprobo/probo/pkg/server/api/console/v1/types.VendorOrderBy"
  ) {
  direction: OrderDirection!
  field: VendorOrderField!
}

input FrameworkOrder
  @goModel(
    model: "github.com/getprobo/probo/pkg/server/api/console/v1/types.FrameworkOrderBy"
  ) {
  direction: OrderDirection!
  field: FrameworkOrderField!
}

input ControlOrder
  @goModel(
    model: "github.com/getprobo/probo/pkg/server/api/console/v1/types.ControlOrderBy"
  ) {
  direction: OrderDirection!
  field: ControlOrderField!
}

input MeasureOrder
  @goModel(
    model: "github.com/getprobo/probo/pkg/server/api/console/v1/types.MeasureOrderBy"
  ) {
  direction: OrderDirection!
  field: MeasureOrderField!
}

input TaskOrder
  @goModel(
    model: "github.com/getprobo/probo/pkg/server/api/console/v1/types.TaskOrderBy"
  ) {
  direction: OrderDirection!
  field: TaskOrderField!
}

input DocumentOrder
  @goModel(
    model: "github.com/getprobo/probo/pkg/server/api/console/v1/types.DocumentOrderBy"
  ) {
  direction: OrderDirection!
  field: DocumentOrderField!
}

input RiskOrder
  @goModel(
    model: "github.com/getprobo/probo/pkg/server/api/console/v1/types.RiskOrderBy"
  ) {
  direction: OrderDirection!
  field: RiskOrderField!
}

input AuditOrder
  @goModel(
    model: "github.com/getprobo/probo/pkg/server/api/console/v1/types.AuditOrderBy"
  ) {
  direction: OrderDirection!
  field: AuditOrderField!
}

input NonconformityRegistryOrder
  @goModel(
    model: "github.com/getprobo/probo/pkg/server/api/console/v1/types.NonconformityRegistryOrderBy"
  ) {
  direction: OrderDirection!
  field: NonconformityRegistryOrderField!
}

input ComplianceRegistryOrder
  @goModel(
    model: "github.com/getprobo/probo/pkg/server/api/console/v1/types.ComplianceRegistryOrderBy"
  ) {
  direction: OrderDirection!
  field: ComplianceRegistryOrderField!
}

input ContinualImprovementRegistriesOrder
  @goModel(
    model: "github.com/getprobo/probo/pkg/server/api/console/v1/types.ContinualImprovementRegistriesOrderBy"
  ) {
  direction: OrderDirection!
  field: ContinualImprovementRegistriesOrderField!
}

input IncidentRegistryOrder
  @goModel(
    model: "github.com/getprobo/probo/pkg/server/api/console/v1/types.IncidentRegistryOrderBy"
  ) {
  direction: OrderDirection!
  field: IncidentRegistryOrderField!
}

<<<<<<< HEAD
=======
input ProcessingActivityRegistryOrder
  @goModel(
    model: "github.com/getprobo/probo/pkg/server/api/console/v1/types.ProcessingActivityRegistryOrderBy"
  ) {
  direction: OrderDirection!
  field: ProcessingActivityRegistryOrderField!
}
>>>>>>> 3c951c36
input TrustCenterAccessOrder
  @goModel(
    model: "github.com/getprobo/probo/pkg/server/api/console/v1/types.TrustCenterAccessOrderBy"
  ) {
  direction: OrderDirection!
  field: TrustCenterAccessOrderField!
}

input EvidenceOrder
  @goModel(
    model: "github.com/getprobo/probo/pkg/server/api/console/v1/types.EvidenceOrderBy"
  ) {
  direction: OrderDirection!
  field: EvidenceOrderField!
}

input VendorComplianceReportOrder
  @goModel(
    model: "github.com/getprobo/probo/pkg/server/api/console/v1/types.VendorComplianceReportOrderBy"
  ) {
  direction: OrderDirection!
  field: VendorComplianceReportOrderField!
}

input VendorContactOrder
  @goModel(
    model: "github.com/getprobo/probo/pkg/server/api/console/v1/types.VendorContactOrderBy"
  ) {
  direction: OrderDirection!
  field: VendorContactOrderField!
}

input VendorServiceOrder
  @goModel(
    model: "github.com/getprobo/probo/pkg/server/api/console/v1/types.VendorServiceOrderBy"
  ) {
  direction: OrderDirection!
  field: VendorServiceOrderField!
}

input OrganizationOrder {
  direction: OrderDirection!
  field: OrganizationOrderField!
}

input ConnectorOrder {
  field: ConnectorOrderField!
  direction: OrderDirection!
}

input DocumentVersionOrder
  @goModel(
    model: "github.com/getprobo/probo/pkg/server/api/console/v1/types.DocumentVersionOrderBy"
  ) {
  direction: OrderDirection!
  field: DocumentVersionOrderField!
}

input SnapshotOrder
  @goModel(
    model: "github.com/getprobo/probo/pkg/server/api/console/v1/types.SnapshotOrderBy"
  ) {
  direction: OrderDirection!
  field: SnapshotOrderField!
}

input DocumentVersionFilter {
  status: DocumentStatus
}

# Input Types for Filtering
input ControlFilter {
  query: String
}

input DocumentFilter {
  query: String
}

input MeasureFilter {
  query: String
}

input RiskFilter {
  query: String
}

input PeopleFilter {
  excludeContractEnded: Boolean
}

input OrganizationFilter {
  trustCenterSlug: String
}

input DatumFilter {
  snapshotId: ID
}

input NonconformityRegistryFilter {
  snapshotId: ID
}

input ComplianceRegistryFilter {
  snapshotId: ID
}

input ContinualImprovementRegistryFilter {
  snapshotId: ID
}

input IncidentRegistryFilter {
  snapshotId: ID
}

input ProcessingActivityRegistryFilter {
  snapshotId: ID
}

input AssetFilter {
  snapshotId: ID
}

# Core Types
type TrustCenter implements Node {
  id: ID!
  active: Boolean!
  slug: String!
  createdAt: Datetime!
  updatedAt: Datetime!
  organization: Organization! @goField(forceResolver: true)

  accesses(
    first: Int
    after: CursorKey
    last: Int
    before: CursorKey
    orderBy: TrustCenterAccessOrder
  ): TrustCenterAccessConnection! @goField(forceResolver: true)
}

type Organization implements Node {
  id: ID!
  name: String!
  logoUrl: String @goField(forceResolver: true)

  users(
    first: Int
    after: CursorKey
    last: Int
    before: CursorKey
    orderBy: UserOrder
  ): UserConnection! @goField(forceResolver: true)

  connectors(
    first: Int
    after: CursorKey
    last: Int
    before: CursorKey
    orderBy: ConnectorOrder
  ): ConnectorConnection! @goField(forceResolver: true)

  frameworks(
    first: Int
    after: CursorKey
    last: Int
    before: CursorKey
    orderBy: FrameworkOrder
  ): FrameworkConnection! @goField(forceResolver: true)

  controls(
    first: Int
    after: CursorKey
    last: Int
    before: CursorKey
    orderBy: ControlOrder
    filter: ControlFilter
  ): ControlConnection! @goField(forceResolver: true)

  vendors(
    first: Int
    after: CursorKey
    last: Int
    before: CursorKey
    orderBy: VendorOrder
  ): VendorConnection! @goField(forceResolver: true)

  peoples(
    first: Int
    after: CursorKey
    last: Int
    before: CursorKey
    orderBy: PeopleOrder
    filter: PeopleFilter
  ): PeopleConnection! @goField(forceResolver: true)

  documents(
    first: Int
    after: CursorKey
    last: Int
    before: CursorKey
    orderBy: DocumentOrder
    filter: DocumentFilter
  ): DocumentConnection! @goField(forceResolver: true)

  measures(
    first: Int
    after: CursorKey
    last: Int
    before: CursorKey
    orderBy: MeasureOrder
    filter: MeasureFilter
  ): MeasureConnection! @goField(forceResolver: true)

  risks(
    first: Int
    after: CursorKey
    last: Int
    before: CursorKey
    orderBy: RiskOrder
    filter: RiskFilter
  ): RiskConnection! @goField(forceResolver: true)

  tasks(
    first: Int
    after: CursorKey
    last: Int
    before: CursorKey
    orderBy: TaskOrder
  ): TaskConnection! @goField(forceResolver: true)

  assets(
    first: Int
    after: CursorKey
    last: Int
    before: CursorKey
    orderBy: AssetOrder
    filter: AssetFilter = { snapshotId: null }
  ): AssetConnection! @goField(forceResolver: true)

  data(
    first: Int
    after: CursorKey
    last: Int
    before: CursorKey
    orderBy: DatumOrder
    filter: DatumFilter = { snapshotId: null }
  ): DatumConnection! @goField(forceResolver: true)

  audits(
    first: Int
    after: CursorKey
    last: Int
    before: CursorKey
    orderBy: AuditOrder
  ): AuditConnection! @goField(forceResolver: true)

  nonconformityRegistries(
    first: Int
    after: CursorKey
    last: Int
    before: CursorKey
    orderBy: NonconformityRegistryOrder
    filter: NonconformityRegistryFilter = { snapshotId: null }
  ): NonconformityRegistryConnection! @goField(forceResolver: true)

  complianceRegistries(
    first: Int
    after: CursorKey
    last: Int
    before: CursorKey
    orderBy: ComplianceRegistryOrder
    filter: ComplianceRegistryFilter = { snapshotId: null }
  ): ComplianceRegistryConnection! @goField(forceResolver: true)

  continualImprovementRegistries(
    first: Int
    after: CursorKey
    last: Int
    before: CursorKey
    orderBy: ContinualImprovementRegistriesOrder
    filter: ContinualImprovementRegistryFilter = { snapshotId: null }
  ): ContinualImprovementRegistryConnection! @goField(forceResolver: true)
  incidentRegistries(
    first: Int
    after: CursorKey
    last: Int
    before: CursorKey
    orderBy: IncidentRegistryOrder
<<<<<<< HEAD
  ): IncidentRegistryConnection! @goField(forceResolver: true)
=======
    filter: IncidentRegistryFilter = { snapshotId: null }
  ): IncidentRegistryConnection! @goField(forceResolver: true)

  processingActivityRegistries(
    first: Int
    after: CursorKey
    last: Int
    before: CursorKey
    orderBy: ProcessingActivityRegistryOrder
    filter: ProcessingActivityRegistryFilter = { snapshotId: null }
  ): ProcessingActivityRegistryConnection! @goField(forceResolver: true)
>>>>>>> 3c951c36

  snapshots(
    first: Int
    after: CursorKey
    last: Int
    before: CursorKey
    orderBy: SnapshotOrder
  ): SnapshotConnection! @goField(forceResolver: true)

  trustCenter: TrustCenter @goField(forceResolver: true)

  createdAt: Datetime!
  updatedAt: Datetime!
}

type User implements Node {
  id: ID!
  fullName: String!
  email: String!
  createdAt: Datetime!
  updatedAt: Datetime!

  people(organizationId: ID!): People @goField(forceResolver: true)
}

type Connector implements Node {
  id: ID!
  name: String!
  type: String!
  createdAt: Datetime!
  updatedAt: Datetime!
}

type People implements Node {
  id: ID!
  fullName: String!
  primaryEmailAddress: String!
  additionalEmailAddresses: [String!]!
  kind: PeopleKind!
  position: String
  contractStartDate: Datetime
  contractEndDate: Datetime
  createdAt: Datetime!
  updatedAt: Datetime!
}

type Vendor implements Node {
  id: ID!
  name: String!
  category: VendorCategory!
  description: String

  organization: Organization! @goField(forceResolver: true)

  complianceReports(
    first: Int
    after: CursorKey
    last: Int
    before: CursorKey
    orderBy: VendorComplianceReportOrder
  ): VendorComplianceReportConnection! @goField(forceResolver: true)

  businessAssociateAgreement: VendorBusinessAssociateAgreement @goField(forceResolver: true)
  dataPrivacyAgreement: VendorDataPrivacyAgreement @goField(forceResolver: true)

  contacts(
    first: Int
    after: CursorKey
    last: Int
    before: CursorKey
    orderBy: VendorContactOrder
  ): VendorContactConnection! @goField(forceResolver: true)

  services(
    first: Int
    after: CursorKey
    last: Int
    before: CursorKey
    orderBy: VendorServiceOrder
  ): VendorServiceConnection! @goField(forceResolver: true)

  riskAssessments(
    first: Int
    after: CursorKey
    last: Int
    before: CursorKey
    orderBy: VendorRiskAssessmentOrder
  ): VendorRiskAssessmentConnection! @goField(forceResolver: true)

  businessOwner: People @goField(forceResolver: true)
  securityOwner: People @goField(forceResolver: true)

  statusPageUrl: String
  termsOfServiceUrl: String
  privacyPolicyUrl: String
  serviceLevelAgreementUrl: String
  dataProcessingAgreementUrl: String
  businessAssociateAgreementUrl: String
  subprocessorsListUrl: String
  certifications: [String!]!
  securityPageUrl: String
  trustPageUrl: String
  headquarterAddress: String
  legalName: String
  websiteUrl: String
  showOnTrustCenter: Boolean!
  createdAt: Datetime!
  updatedAt: Datetime!
}

type VendorComplianceReport implements Node {
  id: ID!
  vendor: Vendor! @goField(forceResolver: true)
  reportDate: Datetime!
  validUntil: Datetime
  reportName: String!
  fileUrl: String! @goField(forceResolver: true)
  fileSize: Int!
  createdAt: Datetime!
  updatedAt: Datetime!
}

type VendorBusinessAssociateAgreement implements Node {
  id: ID!
  vendor: Vendor! @goField(forceResolver: true)
  validFrom: Datetime
  validUntil: Datetime
  fileName: String!
  fileUrl: String! @goField(forceResolver: true)
  fileSize: Int!
  createdAt: Datetime!
  updatedAt: Datetime!
}

type VendorContact implements Node {
  id: ID!
  vendor: Vendor! @goField(forceResolver: true)
  fullName: String
  email: String
  phone: String
  role: String
  createdAt: Datetime!
  updatedAt: Datetime!
}

type VendorService implements Node {
  id: ID!
  vendor: Vendor! @goField(forceResolver: true)
  name: String!
  description: String
  createdAt: Datetime!
  updatedAt: Datetime!
}

type VendorDataPrivacyAgreement implements Node {
  id: ID!
  vendor: Vendor! @goField(forceResolver: true)
  validFrom: Datetime
  validUntil: Datetime
  fileName: String!
  fileUrl: String! @goField(forceResolver: true)
  fileSize: Int!
  createdAt: Datetime!
  updatedAt: Datetime!
}

type Framework implements Node {
  id: ID!
  name: String!
  description: String!

  organization: Organization! @goField(forceResolver: true)

  controls(
    first: Int
    after: CursorKey
    last: Int
    before: CursorKey
    orderBy: ControlOrder
    filter: ControlFilter
  ): ControlConnection! @goField(forceResolver: true)

  createdAt: Datetime!
  updatedAt: Datetime!
}

type Control implements Node {
  id: ID!
  sectionTitle: String!
  name: String!
  description: String!
  status: ControlStatus!
  exclusionJustification: String

  framework: Framework! @goField(forceResolver: true)

  measures(
    first: Int
    after: CursorKey
    last: Int
    before: CursorKey
    orderBy: MeasureOrder
    filter: MeasureFilter
  ): MeasureConnection! @goField(forceResolver: true)

  documents(
    first: Int
    after: CursorKey
    last: Int
    before: CursorKey
    orderBy: DocumentOrder
    filter: DocumentFilter
  ): DocumentConnection! @goField(forceResolver: true)

  audits(
    first: Int
    after: CursorKey
    last: Int
    before: CursorKey
    orderBy: AuditOrder
  ): AuditConnection! @goField(forceResolver: true)

  snapshots(
    first: Int
    after: CursorKey
    last: Int
    before: CursorKey
    orderBy: SnapshotOrder
  ): SnapshotConnection! @goField(forceResolver: true)

  createdAt: Datetime!
  updatedAt: Datetime!
}

type Measure implements Node {
  id: ID!
  category: String!
  name: String!
  description: String!
  state: MeasureState!

  evidences(
    first: Int
    after: CursorKey
    last: Int
    before: CursorKey
    orderBy: EvidenceOrder
  ): EvidenceConnection! @goField(forceResolver: true)

  tasks(
    first: Int
    after: CursorKey
    last: Int
    before: CursorKey
    orderBy: TaskOrder
  ): TaskConnection! @goField(forceResolver: true)

  risks(
    first: Int
    after: CursorKey
    last: Int
    before: CursorKey
    orderBy: RiskOrder
    filter: RiskFilter
  ): RiskConnection! @goField(forceResolver: true)

  controls(
    first: Int
    after: CursorKey
    last: Int
    before: CursorKey
    orderBy: ControlOrder
    filter: ControlFilter
  ): ControlConnection! @goField(forceResolver: true)

  createdAt: Datetime!
  updatedAt: Datetime!
}

type Task implements Node {
  id: ID!
  name: String!
  description: String!
  state: TaskState!
  timeEstimate: Duration
  deadline: Datetime
  assignedTo: People @goField(forceResolver: true)

  organization: Organization! @goField(forceResolver: true)
  measure: Measure @goField(forceResolver: true)

  evidences(
    first: Int
    after: CursorKey
    last: Int
    before: CursorKey
    orderBy: EvidenceOrder
  ): EvidenceConnection! @goField(forceResolver: true)

  createdAt: Datetime!
  updatedAt: Datetime!
}

type Evidence implements Node {
  id: ID!
  fileUrl: String @goField(forceResolver: true)
  mimeType: String!
  size: Int!
  state: EvidenceState!
  type: EvidenceType!
  filename: String!
  url: String
  description: String!

  task: Task @goField(forceResolver: true)
  measure: Measure! @goField(forceResolver: true)

  createdAt: Datetime!
  updatedAt: Datetime!
}

type Document implements Node {
  id: ID!
  title: String!
  description: String!
  documentType: DocumentType!
  currentPublishedVersion: Int
  showOnTrustCenter: Boolean!
  owner: People! @goField(forceResolver: true)
  organization: Organization! @goField(forceResolver: true)

  versions(
    first: Int
    after: CursorKey
    last: Int
    before: CursorKey
    orderBy: DocumentVersionOrder
    filter: DocumentVersionFilter
  ): DocumentVersionConnection! @goField(forceResolver: true)

  controls(
    first: Int
    after: CursorKey
    last: Int
    before: CursorKey
    orderBy: ControlOrder
    filter: ControlFilter
  ): ControlConnection! @goField(forceResolver: true)

  createdAt: Datetime!
  updatedAt: Datetime!
}

type Risk implements Node {
  id: ID!
  name: String!
  description: String!
  category: String!
  treatment: RiskTreatment!
  inherentLikelihood: Int!
  inherentImpact: Int!
  inherentRiskScore: Int!
  residualLikelihood: Int!
  residualImpact: Int!
  residualRiskScore: Int!
  note: String!

  owner: People @goField(forceResolver: true)
  organization: Organization! @goField(forceResolver: true)

  measures(
    first: Int
    after: CursorKey
    last: Int
    before: CursorKey
    orderBy: MeasureOrder
    filter: MeasureFilter
  ): MeasureConnection! @goField(forceResolver: true)

  documents(
    first: Int
    after: CursorKey
    last: Int
    before: CursorKey
    orderBy: DocumentOrder
    filter: DocumentFilter
  ): DocumentConnection! @goField(forceResolver: true)

  controls(
    first: Int
    after: CursorKey
    last: Int
    before: CursorKey
    orderBy: ControlOrder
    filter: ControlFilter
  ): ControlConnection! @goField(forceResolver: true)

  createdAt: Datetime!
  updatedAt: Datetime!
}

type Audit implements Node {
  id: ID!
  name: String
  organization: Organization! @goField(forceResolver: true)
  framework: Framework! @goField(forceResolver: true)
  validFrom: Datetime
  validUntil: Datetime
  reports: [Report!]! @goField(forceResolver: true)
  state: AuditState!

  controls(
    first: Int
    after: CursorKey
    last: Int
    before: CursorKey
    orderBy: ControlOrder
    filter: ControlFilter
  ): ControlConnection! @goField(forceResolver: true)

  showOnTrustCenter: Boolean!
  createdAt: Datetime!
  updatedAt: Datetime!
}

type NonconformityRegistry implements Node {
  id: ID!
  snapshotId: ID
  organization: Organization! @goField(forceResolver: true)
  referenceId: String!
  description: String
  audit: Audit! @goField(forceResolver: true)
  dateIdentified: Datetime
  rootCause: String!
  correctiveAction: String
  owner: People! @goField(forceResolver: true)
  dueDate: Datetime
  status: NonconformityRegistryStatus!
  effectivenessCheck: String
  createdAt: Datetime!
  updatedAt: Datetime!
}

type ComplianceRegistry implements Node {
  id: ID!
  snapshotId: ID
  sourceId: ID
  organization: Organization! @goField(forceResolver: true)
  referenceId: String!
  area: String
  source: String
  requirement: String
  actionsToBeImplemented: String
  regulator: String
  owner: People! @goField(forceResolver: true)
  lastReviewDate: Datetime
  dueDate: Datetime
  status: ComplianceRegistryStatus!
  createdAt: Datetime!
  updatedAt: Datetime!
}

type ContinualImprovementRegistry implements Node {
  id: ID!
  snapshotId: ID
  sourceId: ID
  organization: Organization! @goField(forceResolver: true)
  referenceId: String!
  description: String
  source: String
  owner: People! @goField(forceResolver: true)
  targetDate: Datetime
  status: ContinualImprovementRegistriesStatus!
  priority: ContinualImprovementRegistriesPriority!
  createdAt: Datetime!
  updatedAt: Datetime!
}

type IncidentRegistry implements Node {
  id: ID!
  organization: Organization! @goField(forceResolver: true)
  referenceId: String!
  title: String!
  description: String
  source: String
  owner: People! @goField(forceResolver: true)
  incidentDate: Datetime
  resolvedDate: Datetime
  status: IncidentRegistryStatus!
  priority: IncidentRegistryPriority!
  severity: IncidentRegistrySeverity!
  category: String
  createdAt: Datetime!
  updatedAt: Datetime!
}

<<<<<<< HEAD
=======
type ProcessingActivityRegistry implements Node {
  id: ID!
  snapshotId: ID
  sourceId: ID
  organization: Organization! @goField(forceResolver: true)
  name: String!
  purpose: String
  dataSubjectCategory: String
  personalDataCategory: String
  specialOrCriminalData: ProcessingActivityRegistrySpecialOrCriminalData!
  consentEvidenceLink: String
  lawfulBasis: ProcessingActivityRegistryLawfulBasis!
  recipients: String
  location: String
  internationalTransfers: Boolean!
  transferSafeguards: ProcessingActivityRegistryTransferSafeguards
  retentionPeriod: String
  securityMeasures: String
  dataProtectionImpactAssessment: ProcessingActivityRegistryDataProtectionImpactAssessment!
  transferImpactAssessment: ProcessingActivityRegistryTransferImpactAssessment!
  createdAt: Datetime!
  updatedAt: Datetime!
}

>>>>>>> 3c951c36
type Snapshot implements Node {
  id: ID!
  organization: Organization! @goField(forceResolver: true)
  name: String!
  description: String
  type: SnapshotsType!

  controls(
    first: Int
    after: CursorKey
    last: Int
    before: CursorKey
    orderBy: ControlOrder
    filter: ControlFilter
  ): ControlConnection! @goField(forceResolver: true)

  createdAt: Datetime!
}

type Report implements Node {
  id: ID!
  objectKey: String!
  mimeType: String!
  filename: String!
  size: Int!
  downloadUrl: String @goField(forceResolver: true)
  createdAt: Datetime!
  updatedAt: Datetime!
}

type Session {
  id: ID!
  expiresAt: Datetime!
}

type Viewer {
  id: ID!
  user: User!

  organizations(
    first: Int
    after: CursorKey
    last: Int
    before: CursorKey
    orderBy: OrganizationOrder
    filter: OrganizationFilter
  ): OrganizationConnection! @goField(forceResolver: true)
}

# Connection Types
type OrganizationConnection {
  edges: [OrganizationEdge!]!
  pageInfo: PageInfo!
}

type OrganizationEdge {
  cursor: CursorKey!
  node: Organization!
}

type TrustCenterConnection {
  edges: [TrustCenterEdge!]!
  pageInfo: PageInfo!
}

type TrustCenterEdge {
  cursor: CursorKey!
  node: TrustCenter!
}

type TrustCenterAccess implements Node {
  id: ID!
  email: String!
  name: String!
  active: Boolean!
  createdAt: Datetime!
  updatedAt: Datetime!
}

type TrustCenterAccessConnection {
  edges: [TrustCenterAccessEdge!]!
  pageInfo: PageInfo!
}

type TrustCenterAccessEdge {
  cursor: CursorKey!
  node: TrustCenterAccess!
}

type UserConnection {
  edges: [UserEdge!]!
  pageInfo: PageInfo!
}

type UserEdge {
  cursor: CursorKey!
  node: User!
}

type PeopleConnection
  @goModel(
    model: "github.com/getprobo/probo/pkg/server/api/console/v1/types.PeopleConnection"
  ) {
  totalCount: Int! @goField(forceResolver: true)
  edges: [PeopleEdge!]!
  pageInfo: PageInfo!
}

type PeopleEdge {
  cursor: CursorKey!
  node: People!
}

type VendorConnection
  @goModel(
    model: "github.com/getprobo/probo/pkg/server/api/console/v1/types.VendorConnection"
  ) {
  totalCount: Int! @goField(forceResolver: true)
  edges: [VendorEdge!]!
  pageInfo: PageInfo!
}

type VendorEdge {
  cursor: CursorKey!
  node: Vendor!
}

type FrameworkConnection
  @goModel(
    model: "github.com/getprobo/probo/pkg/server/api/console/v1/types.FrameworkConnection"
  ) {
  totalCount: Int! @goField(forceResolver: true)
  edges: [FrameworkEdge!]!
  pageInfo: PageInfo!
}

type FrameworkEdge {
  cursor: CursorKey!
  node: Framework!
}

type ControlConnection
  @goModel(
    model: "github.com/getprobo/probo/pkg/server/api/console/v1/types.ControlConnection"
  ) {
  totalCount: Int! @goField(forceResolver: true)
  edges: [ControlEdge!]!
  pageInfo: PageInfo!
}

type ControlEdge {
  cursor: CursorKey!
  node: Control!
}

type MeasureConnection
  @goModel(
    model: "github.com/getprobo/probo/pkg/server/api/console/v1/types.MeasureConnection"
  ) {
  totalCount: Int! @goField(forceResolver: true)
  edges: [MeasureEdge!]!
  pageInfo: PageInfo!
}

type MeasureEdge {
  cursor: CursorKey!
  node: Measure!
}

type TaskConnection
  @goModel(
    model: "github.com/getprobo/probo/pkg/server/api/console/v1/types.TaskConnection"
  ) {
  totalCount: Int! @goField(forceResolver: true)
  edges: [TaskEdge!]!
  pageInfo: PageInfo!
}

type TaskEdge {
  cursor: CursorKey!
  node: Task!
}

type EvidenceConnection
  @goModel(
    model: "github.com/getprobo/probo/pkg/server/api/console/v1/types.EvidenceConnection"
  ) {
  totalCount: Int! @goField(forceResolver: true)
  edges: [EvidenceEdge!]!
  pageInfo: PageInfo!
}

type EvidenceEdge {
  cursor: CursorKey!
  node: Evidence!
}

type DocumentConnection
  @goModel(
    model: "github.com/getprobo/probo/pkg/server/api/console/v1/types.DocumentConnection"
  ) {
  totalCount: Int! @goField(forceResolver: true)
  edges: [DocumentEdge!]!
  pageInfo: PageInfo!
}

type DocumentEdge {
  cursor: CursorKey!
  node: Document!
}

type RiskConnection
  @goModel(
    model: "github.com/getprobo/probo/pkg/server/api/console/v1/types.RiskConnection"
  ) {
  totalCount: Int! @goField(forceResolver: true)
  edges: [RiskEdge!]!
  pageInfo: PageInfo!
}

type RiskEdge {
  cursor: CursorKey!
  node: Risk!
}

type VendorComplianceReportConnection {
  edges: [VendorComplianceReportEdge!]!
  pageInfo: PageInfo!
}

type VendorComplianceReportEdge {
  cursor: CursorKey!
  node: VendorComplianceReport!
}

type VendorContactConnection {
  edges: [VendorContactEdge!]!
  pageInfo: PageInfo!
}

type VendorContactEdge {
  cursor: CursorKey!
  node: VendorContact!
}

type VendorServiceConnection {
  edges: [VendorServiceEdge!]!
  pageInfo: PageInfo!
}

type VendorServiceEdge {
  cursor: CursorKey!
  node: VendorService!
}

type ConnectorConnection {
  edges: [ConnectorEdge!]!
  pageInfo: PageInfo!
}

type ConnectorEdge {
  cursor: CursorKey!
  node: Connector!
}

type VendorRiskAssessmentConnection {
  edges: [VendorRiskAssessmentEdge!]!
  pageInfo: PageInfo!
}

type VendorRiskAssessmentEdge {
  cursor: CursorKey!
  node: VendorRiskAssessment!
}

type DocumentVersionConnection {
  edges: [DocumentVersionEdge!]!
  pageInfo: PageInfo!
}

type DocumentVersionEdge {
  cursor: CursorKey!
  node: DocumentVersion!
}

type DatumConnection
  @goModel(
    model: "github.com/getprobo/probo/pkg/server/api/console/v1/types.DatumConnection"
  ) {
  totalCount: Int! @goField(forceResolver: true)
  edges: [DatumEdge!]!
  pageInfo: PageInfo!
}

type DatumEdge {
  cursor: CursorKey!
  node: Datum!
}

type AuditConnection
  @goModel(
    model: "github.com/getprobo/probo/pkg/server/api/console/v1/types.AuditConnection"
  ) {
  totalCount: Int! @goField(forceResolver: true)
  edges: [AuditEdge!]!
  pageInfo: PageInfo!
}

type AuditEdge {
  cursor: CursorKey!
  node: Audit!
}

type NonconformityRegistryConnection
  @goModel(
    model: "github.com/getprobo/probo/pkg/server/api/console/v1/types.NonconformityRegistryConnection"
  ) {
  totalCount: Int! @goField(forceResolver: true)
  edges: [NonconformityRegistryEdge!]!
  pageInfo: PageInfo!
}

type NonconformityRegistryEdge {
  cursor: CursorKey!
  node: NonconformityRegistry!
}

type ComplianceRegistryConnection
  @goModel(
    model: "github.com/getprobo/probo/pkg/server/api/console/v1/types.ComplianceRegistryConnection"
  ) {
  totalCount: Int! @goField(forceResolver: true)
  edges: [ComplianceRegistryEdge!]!
  pageInfo: PageInfo!
}

type ComplianceRegistryEdge {
  cursor: CursorKey!
  node: ComplianceRegistry!
}

type ContinualImprovementRegistryConnection
  @goModel(
    model: "github.com/getprobo/probo/pkg/server/api/console/v1/types.ContinualImprovementRegistryConnection"
  ) {
  totalCount: Int! @goField(forceResolver: true)
  edges: [ContinualImprovementRegistryEdge!]!
  pageInfo: PageInfo!
}

type ContinualImprovementRegistryEdge {
  cursor: CursorKey!
  node: ContinualImprovementRegistry!
}

type IncidentRegistryConnection
  @goModel(
    model: "github.com/getprobo/probo/pkg/server/api/console/v1/types.IncidentRegistryConnection"
  ) {
  totalCount: Int! @goField(forceResolver: true)
  edges: [IncidentRegistryEdge!]!
  pageInfo: PageInfo!
}

type IncidentRegistryEdge {
  cursor: CursorKey!
  node: IncidentRegistry!
}

<<<<<<< HEAD
=======
type ProcessingActivityRegistryConnection
  @goModel(
    model: "github.com/getprobo/probo/pkg/server/api/console/v1/types.ProcessingActivityRegistryConnection"
  ) {
  totalCount: Int! @goField(forceResolver: true)
  edges: [ProcessingActivityRegistryEdge!]!
  pageInfo: PageInfo!
}

type ProcessingActivityRegistryEdge {
  cursor: CursorKey!
  node: ProcessingActivityRegistry!
}

>>>>>>> 3c951c36
type SnapshotConnection
  @goModel(
    model: "github.com/getprobo/probo/pkg/server/api/console/v1/types.SnapshotConnection"
  ) {
  totalCount: Int! @goField(forceResolver: true)
  edges: [SnapshotEdge!]!
  pageInfo: PageInfo!
}

type SnapshotEdge {
  cursor: CursorKey!
  node: Snapshot!
}

# Root Types
type Query {
  node(id: ID!): Node!
  viewer: Viewer!
}

type Mutation {
  # Organization mutations
  createOrganization(
    input: CreateOrganizationInput!
  ): CreateOrganizationPayload!
  updateOrganization(
    input: UpdateOrganizationInput!
  ): UpdateOrganizationPayload!
  deleteOrganization(
    input: DeleteOrganizationInput!
  ): DeleteOrganizationPayload!

  updateTrustCenter(
    input: UpdateTrustCenterInput!
  ): UpdateTrustCenterPayload!

  # Trust Center Access CRUD mutations
  createTrustCenterAccess(
    input: CreateTrustCenterAccessInput!
  ): CreateTrustCenterAccessPayload!

  updateTrustCenterAccess(
    input: UpdateTrustCenterAccessInput!
  ): UpdateTrustCenterAccessPayload!

  deleteTrustCenterAccess(
    input: DeleteTrustCenterAccessInput!
  ): DeleteTrustCenterAccessPayload!

  # User mutations
  confirmEmail(input: ConfirmEmailInput!): ConfirmEmailPayload!
  inviteUser(input: InviteUserInput!): InviteUserPayload!
  removeUser(input: RemoveUserInput!): RemoveUserPayload!

  # People mutations
  createPeople(input: CreatePeopleInput!): CreatePeoplePayload!
  updatePeople(input: UpdatePeopleInput!): UpdatePeoplePayload!
  deletePeople(input: DeletePeopleInput!): DeletePeoplePayload!

  # Vendor mutations
  createVendor(input: CreateVendorInput!): CreateVendorPayload!
  updateVendor(input: UpdateVendorInput!): UpdateVendorPayload!
  deleteVendor(input: DeleteVendorInput!): DeleteVendorPayload!

  # Vendor Contact mutations
  createVendorContact(input: CreateVendorContactInput!): CreateVendorContactPayload!
  updateVendorContact(input: UpdateVendorContactInput!): UpdateVendorContactPayload!
  deleteVendorContact(input: DeleteVendorContactInput!): DeleteVendorContactPayload!

  # Vendor Service mutations
  createVendorService(input: CreateVendorServiceInput!): CreateVendorServicePayload!
  updateVendorService(input: UpdateVendorServiceInput!): UpdateVendorServicePayload!
  deleteVendorService(input: DeleteVendorServiceInput!): DeleteVendorServicePayload!

  # Framework mutations
  createFramework(input: CreateFrameworkInput!): CreateFrameworkPayload!
  updateFramework(input: UpdateFrameworkInput!): UpdateFrameworkPayload!
  importFramework(input: ImportFrameworkInput!): ImportFrameworkPayload!
  deleteFramework(input: DeleteFrameworkInput!): DeleteFrameworkPayload!
  generateFrameworkStateOfApplicability(
    input: GenerateFrameworkStateOfApplicabilityInput!
  ): GenerateFrameworkStateOfApplicabilityPayload!

  # Control mutations
  createControl(input: CreateControlInput!): CreateControlPayload!
  updateControl(input: UpdateControlInput!): UpdateControlPayload!
  deleteControl(input: DeleteControlInput!): DeleteControlPayload!

  # Measure mutations
  createMeasure(input: CreateMeasureInput!): CreateMeasurePayload!
  updateMeasure(input: UpdateMeasureInput!): UpdateMeasurePayload!
  importMeasure(input: ImportMeasureInput!): ImportMeasurePayload!
  deleteMeasure(input: DeleteMeasureInput!): DeleteMeasurePayload!

  # Control mutations
  createControlMeasureMapping(
    input: CreateControlMeasureMappingInput!
  ): CreateControlMeasureMappingPayload!
  createControlDocumentMapping(
    input: CreateControlDocumentMappingInput!
  ): CreateControlDocumentMappingPayload!
  deleteControlMeasureMapping(
    input: DeleteControlMeasureMappingInput!
  ): DeleteControlMeasureMappingPayload!
  deleteControlDocumentMapping(
    input: DeleteControlDocumentMappingInput!
  ): DeleteControlDocumentMappingPayload!
  createControlAuditMapping(
    input: CreateControlAuditMappingInput!
  ): CreateControlAuditMappingPayload!
  deleteControlAuditMapping(
    input: DeleteControlAuditMappingInput!
  ): DeleteControlAuditMappingPayload!
  createControlSnapshotMapping(
    input: CreateControlSnapshotMappingInput!
  ): CreateControlSnapshotMappingPayload!
  deleteControlSnapshotMapping(
    input: DeleteControlSnapshotMappingInput!
  ): DeleteControlSnapshotMappingPayload!

  # Task mutations
  createTask(input: CreateTaskInput!): CreateTaskPayload!
  updateTask(input: UpdateTaskInput!): UpdateTaskPayload!
  deleteTask(input: DeleteTaskInput!): DeleteTaskPayload!
  assignTask(input: AssignTaskInput!): AssignTaskPayload!
  unassignTask(input: UnassignTaskInput!): UnassignTaskPayload!

  # Risk mutations
  createRisk(input: CreateRiskInput!): CreateRiskPayload!
  updateRisk(input: UpdateRiskInput!): UpdateRiskPayload!
  deleteRisk(input: DeleteRiskInput!): DeleteRiskPayload!
  createRiskMeasureMapping(
    input: CreateRiskMeasureMappingInput!
  ): CreateRiskMeasureMappingPayload!
  deleteRiskMeasureMapping(
    input: DeleteRiskMeasureMappingInput!
  ): DeleteRiskMeasureMappingPayload!

  createRiskDocumentMapping(
    input: CreateRiskDocumentMappingInput!
  ): CreateRiskDocumentMappingPayload!
  deleteRiskDocumentMapping(
    input: DeleteRiskDocumentMappingInput!
  ): DeleteRiskDocumentMappingPayload!

  # Evidence mutations
  requestEvidence(input: RequestEvidenceInput!): RequestEvidencePayload!
  fulfillEvidence(input: FulfillEvidenceInput!): FulfillEvidencePayload!
  deleteEvidence(input: DeleteEvidenceInput!): DeleteEvidencePayload!
  uploadTaskEvidence(
    input: UploadTaskEvidenceInput!
  ): UploadTaskEvidencePayload!
  uploadMeasureEvidence(
    input: UploadMeasureEvidenceInput!
  ): UploadMeasureEvidencePayload!

  # Vendor Compliance Report mutations
  uploadVendorComplianceReport(
    input: UploadVendorComplianceReportInput!
  ): UploadVendorComplianceReportPayload!
  deleteVendorComplianceReport(
    input: DeleteVendorComplianceReportInput!
  ): DeleteVendorComplianceReportPayload!

  # Vendor Business Associate Agreement mutations
  uploadVendorBusinessAssociateAgreement(
    input: UploadVendorBusinessAssociateAgreementInput!
  ): UploadVendorBusinessAssociateAgreementPayload!
  updateVendorBusinessAssociateAgreement(
    input: UpdateVendorBusinessAssociateAgreementInput!
  ): UpdateVendorBusinessAssociateAgreementPayload!
  deleteVendorBusinessAssociateAgreement(
    input: DeleteVendorBusinessAssociateAgreementInput!
  ): DeleteVendorBusinessAssociateAgreementPayload!

  # Vendor Data Privacy Agreement mutations
  uploadVendorDataPrivacyAgreement(
    input: UploadVendorDataPrivacyAgreementInput!
  ): UploadVendorDataPrivacyAgreementPayload!
  updateVendorDataPrivacyAgreement(
    input: UpdateVendorDataPrivacyAgreementInput!
  ): UpdateVendorDataPrivacyAgreementPayload!
  deleteVendorDataPrivacyAgreement(
    input: DeleteVendorDataPrivacyAgreementInput!
  ): DeleteVendorDataPrivacyAgreementPayload!

  # Document mutations
  createDocument(input: CreateDocumentInput!): CreateDocumentPayload!
  updateDocument(input: UpdateDocumentInput!): UpdateDocumentPayload!
  deleteDocument(input: DeleteDocumentInput!): DeleteDocumentPayload!
  publishDocumentVersion(
    input: PublishDocumentVersionInput!
  ): PublishDocumentVersionPayload!
  bulkPublishDocumentVersions(
    input: BulkPublishDocumentVersionsInput!
  ): BulkPublishDocumentVersionsPayload!
  generateDocumentChangelog(
    input: GenerateDocumentChangelogInput!
  ): GenerateDocumentChangelogPayload!
  createDraftDocumentVersion(
    input: CreateDraftDocumentVersionInput!
  ): CreateDraftDocumentVersionPayload!
  deleteDraftDocumentVersion(
    input: DeleteDraftDocumentVersionInput!
  ): DeleteDraftDocumentVersionPayload!
  updateDocumentVersion(
    input: UpdateDocumentVersionInput!
  ): UpdateDocumentVersionPayload!
  requestSignature(input: RequestSignatureInput!): RequestSignaturePayload!
  bulkRequestSignatures(
    input: BulkRequestSignaturesInput!
  ): BulkRequestSignaturesPayload!
  sendSigningNotifications(
    input: SendSigningNotificationsInput!
  ): SendSigningNotificationsPayload!
  cancelSignatureRequest(
    input: CancelSignatureRequestInput!
  ): CancelSignatureRequestPayload!
  exportDocumentVersionPDF(
    input: ExportDocumentVersionPDFInput!
  ): ExportDocumentVersionPDFPayload!

  createVendorRiskAssessment(
    input: CreateVendorRiskAssessmentInput!
  ): CreateVendorRiskAssessmentPayload!

  assessVendor(input: AssessVendorInput!): AssessVendorPayload!

  createAsset(input: CreateAssetInput!): CreateAssetPayload!
  updateAsset(input: UpdateAssetInput!): UpdateAssetPayload!
  deleteAsset(input: DeleteAssetInput!): DeleteAssetPayload!

  createDatum(input: CreateDatumInput!): CreateDatumPayload!
  updateDatum(input: UpdateDatumInput!): UpdateDatumPayload!
  deleteDatum(input: DeleteDatumInput!): DeleteDatumPayload!

  createAudit(input: CreateAuditInput!): CreateAuditPayload!
  updateAudit(input: UpdateAuditInput!): UpdateAuditPayload!
  deleteAudit(input: DeleteAuditInput!): DeleteAuditPayload!
  uploadAuditReport(input: UploadAuditReportInput!): UploadAuditReportPayload!
  deleteAuditReport(input: DeleteAuditReportInput!): DeleteAuditReportPayload!

  # Nonconformity Registry mutations
  createNonconformityRegistry(
    input: CreateNonconformityRegistryInput!
  ): CreateNonconformityRegistryPayload!
  updateNonconformityRegistry(
    input: UpdateNonconformityRegistryInput!
  ): UpdateNonconformityRegistryPayload!
  deleteNonconformityRegistry(
    input: DeleteNonconformityRegistryInput!
  ): DeleteNonconformityRegistryPayload!

  # Compliance Registry mutations
  createComplianceRegistry(
    input: CreateComplianceRegistryInput!
  ): CreateComplianceRegistryPayload!
  updateComplianceRegistry(
    input: UpdateComplianceRegistryInput!
  ): UpdateComplianceRegistryPayload!
  deleteComplianceRegistry(
    input: DeleteComplianceRegistryInput!
  ): DeleteComplianceRegistryPayload!

  # Continual Improvement Registry mutations
  createContinualImprovementRegistry(
    input: CreateContinualImprovementRegistryInput!
  ): CreateContinualImprovementRegistryPayload!
  updateContinualImprovementRegistry(
    input: UpdateContinualImprovementRegistryInput!
  ): UpdateContinualImprovementRegistryPayload!
  deleteContinualImprovementRegistry(
    input: DeleteContinualImprovementRegistryInput!
  ): DeleteContinualImprovementRegistryPayload!

  # Incident Registry mutations
  createIncidentRegistry(
    input: CreateIncidentRegistryInput!
  ): CreateIncidentRegistryPayload!
  updateIncidentRegistry(
    input: UpdateIncidentRegistryInput!
  ): UpdateIncidentRegistryPayload!
  deleteIncidentRegistry(
    input: DeleteIncidentRegistryInput!
  ): DeleteIncidentRegistryPayload!

  # Processing Activity Registry mutations
  createProcessingActivityRegistry(
    input: CreateProcessingActivityRegistryInput!
  ): CreateProcessingActivityRegistryPayload!
  updateProcessingActivityRegistry(
    input: UpdateProcessingActivityRegistryInput!
  ): UpdateProcessingActivityRegistryPayload!
  deleteProcessingActivityRegistry(
    input: DeleteProcessingActivityRegistryInput!
  ): DeleteProcessingActivityRegistryPayload!

  # Snapshot mutations
  createSnapshot(input: CreateSnapshotInput!): CreateSnapshotPayload!
  deleteSnapshot(input: DeleteSnapshotInput!): DeleteSnapshotPayload!
}

# Input Types
input GenerateFrameworkStateOfApplicabilityInput {
  frameworkId: ID!
}

type GenerateFrameworkStateOfApplicabilityPayload {
  data: String!
}

input CreateOrganizationInput {
  name: String!
}

input UpdateOrganizationInput {
  organizationId: ID!
  name: String
  logo: Upload
}

input DeleteOrganizationInput {
  organizationId: ID!
}

input UpdateTrustCenterInput {
  trustCenterId: ID!
  active: Boolean
  slug: String
}

input CreateTrustCenterAccessInput {
  trustCenterId: ID!
  email: String!
  name: String!
  active: Boolean!
}

input UpdateTrustCenterAccessInput {
  id: ID!
  name: String
  active: Boolean
}

input DeleteTrustCenterAccessInput {
  id: ID!
}

input CreateVendorInput {
  organizationId: ID!
  name: String!
  description: String
  headquarterAddress: String
  legalName: String
  websiteUrl: String
  privacyPolicyUrl: String
  category: VendorCategory
  serviceLevelAgreementUrl: String
  dataProcessingAgreementUrl: String
  businessAssociateAgreementUrl: String
  subprocessorsListUrl: String
  certifications: [String!]
  securityPageUrl: String
  trustPageUrl: String
  statusPageUrl: String
  termsOfServiceUrl: String
  businessOwnerId: ID
  securityOwnerId: ID
}

input UpdateVendorInput {
  id: ID!
  name: String
  description: String
  statusPageUrl: String
  termsOfServiceUrl: String
  privacyPolicyUrl: String
  serviceLevelAgreementUrl: String
  dataProcessingAgreementUrl: String
  businessAssociateAgreementUrl: String
  subprocessorsListUrl: String
  websiteUrl: String
  legalName: String
  headquarterAddress: String
  category: VendorCategory
  certifications: [String!]
  securityPageUrl: String
  trustPageUrl: String
  businessOwnerId: ID
  securityOwnerId: ID
  showOnTrustCenter: Boolean
}

input DeleteVendorInput {
  vendorId: ID!
}

input CreateVendorContactInput {
  vendorId: ID!
  fullName: String
  email: String
  phone: String
  role: String
}

input UpdateVendorContactInput {
  id: ID!
  fullName: String
  email: String
  phone: String
  role: String
}

input DeleteVendorContactInput {
  vendorContactId: ID!
}

input CreateVendorServiceInput {
  vendorId: ID!
  name: String!
  description: String
  url: String
  type: String
}

input UpdateVendorServiceInput {
  id: ID!
  name: String
  description: String
  url: String
  type: String
}

input DeleteVendorServiceInput {
  vendorServiceId: ID!
}

input CreatePeopleInput {
  organizationId: ID!
  fullName: String!
  primaryEmailAddress: String!
  additionalEmailAddresses: [String!]
  kind: PeopleKind!
  position: String
  contractStartDate: Datetime
  contractEndDate: Datetime
}

input UpdatePeopleInput {
  id: ID!
  fullName: String
  primaryEmailAddress: String
  additionalEmailAddresses: [String!]
  kind: PeopleKind
  position: String
  contractStartDate: Datetime
  contractEndDate: Datetime
}

input DeletePeopleInput {
  peopleId: ID!
}

input CreateFrameworkInput {
  organizationId: ID!
  name: String!
  description: String!
}

input UpdateFrameworkInput {
  id: ID!
  name: String
  description: String
}

input ImportFrameworkInput {
  organizationId: ID!
  file: Upload!
}

input DeleteFrameworkInput {
  frameworkId: ID!
}

input CreateMeasureInput {
  organizationId: ID!
  name: String!
  description: String!
  category: String!
}

input UpdateMeasureInput {
  id: ID!
  name: String
  description: String
  category: String
  state: MeasureState
}

input ImportMeasureInput {
  organizationId: ID!
  file: Upload!
}

input CreateTaskInput {
  organizationId: ID!
  measureId: ID
  name: String!
  description: String!
  timeEstimate: Duration
  assignedToId: ID
  deadline: Datetime
}

input UpdateTaskInput {
  taskId: ID!
  name: String
  description: String
  state: TaskState
  timeEstimate: Duration
  deadline: Datetime
}

input DeleteTaskInput {
  taskId: ID!
}

input AssignTaskInput {
  taskId: ID!
  assignedToId: ID!
}

input UnassignTaskInput {
  taskId: ID!
}

input CreateControlMeasureMappingInput {
  controlId: ID!
  measureId: ID!
}

input CreateControlDocumentMappingInput {
  controlId: ID!
  documentId: ID!
}

input DeleteControlMeasureMappingInput {
  controlId: ID!
  measureId: ID!
}

input DeleteControlDocumentMappingInput {
  controlId: ID!
  documentId: ID!
}

input CreateControlAuditMappingInput {
  controlId: ID!
  auditId: ID!
}

input DeleteControlAuditMappingInput {
  controlId: ID!
  auditId: ID!
}

input CreateControlSnapshotMappingInput {
  controlId: ID!
  snapshotId: ID!
}

input DeleteControlSnapshotMappingInput {
  controlId: ID!
  snapshotId: ID!
}

input CreateRiskInput {
  organizationId: ID!
  name: String!
  description: String!
  category: String!
  ownerId: ID
  treatment: RiskTreatment!
  inherentLikelihood: Int!
  inherentImpact: Int!
  residualLikelihood: Int
  residualImpact: Int
  note: String
}

input UpdateRiskInput {
  id: ID!
  name: String
  description: String
  category: String
  ownerId: ID
  treatment: RiskTreatment
  inherentLikelihood: Int
  inherentImpact: Int
  residualLikelihood: Int
  residualImpact: Int
  note: String
}

input DeleteRiskInput {
  riskId: ID!
}

input CreateRiskMeasureMappingInput {
  riskId: ID!
  measureId: ID!
}

input DeleteRiskMeasureMappingInput {
  riskId: ID!
  measureId: ID!
}

input CreateRiskDocumentMappingInput {
  riskId: ID!
  documentId: ID!
}

input DeleteRiskDocumentMappingInput {
  riskId: ID!
  documentId: ID!
}

input RequestEvidenceInput {
  taskId: ID!
  name: String!
  type: EvidenceType!
  description: String!
}

input FulfillEvidenceInput {
  evidenceId: ID!
  name: String
  file: Upload
  url: String
}

input CreateEvidenceInput {
  taskId: ID!
  name: String!
  type: EvidenceType!
  url: String
  file: Upload
  description: String!
}

input DeleteEvidenceInput {
  evidenceId: ID!
}

input UploadVendorComplianceReportInput {
  vendorId: ID!
  reportDate: Datetime!
  validUntil: Datetime
  reportName: String!
  file: Upload!
}

input DeleteVendorComplianceReportInput {
  reportId: ID!
}

input UploadVendorBusinessAssociateAgreementInput {
  vendorId: ID!
  validFrom: Datetime
  validUntil: Datetime
  fileName: String!
  file: Upload!
}

input UpdateVendorBusinessAssociateAgreementInput {
  vendorId: ID!
  validFrom: Datetime
  validUntil: Datetime
}

input DeleteVendorBusinessAssociateAgreementInput {
  vendorId: ID!
}

input UploadVendorDataPrivacyAgreementInput {
  vendorId: ID!
  validFrom: Datetime
  validUntil: Datetime
  fileName: String!
  file: Upload!
}

input UpdateVendorDataPrivacyAgreementInput {
  vendorId: ID!
  validFrom: Datetime
  validUntil: Datetime
}

input DeleteVendorDataPrivacyAgreementInput {
  vendorId: ID!
}

input CreateDocumentInput {
  organizationId: ID!
  title: String!
  content: String!
  ownerId: ID!
  documentType: DocumentType!
}

input UpdateDocumentInput {
  id: ID!
  title: String
  content: String
  ownerId: ID
  createdBy: ID
  documentType: DocumentType
  showOnTrustCenter: Boolean
}

input ExportDocumentVersionPDFInput {
  documentVersionId: ID!
}

input DeleteDocumentInput {
  documentId: ID!
}

input ConfirmEmailInput {
  token: String!
}

input InviteUserInput {
  organizationId: ID!
  email: String!
  fullName: String!
}

input RemoveUserInput {
  organizationId: ID!
  userId: ID!
}

input CreateControlInput {
  frameworkId: ID!
  sectionTitle: String!
  name: String!
  description: String!
  status: ControlStatus!
  exclusionJustification: String
}

input UpdateControlInput {
  id: ID!
  sectionTitle: String
  name: String
  description: String
  status: ControlStatus
  exclusionJustification: String
}

input DeleteControlInput {
  controlId: ID!
}

# Audit input types
input CreateAuditInput {
  organizationId: ID!
  frameworkId: ID!
  name: String
  validFrom: Datetime
  validUntil: Datetime
  state: AuditState
}

input UpdateAuditInput {
  id: ID!
  name: String
  validFrom: Datetime
  validUntil: Datetime
  state: AuditState
  showOnTrustCenter: Boolean
}

input DeleteAuditInput {
  auditId: ID!
}

input UploadAuditReportInput {
  auditId: ID!
  file: Upload!
}

input DeleteAuditReportInput {
  auditId: ID!
  reportId: ID!
}

# Nonconformity Registry input types
input CreateNonconformityRegistryInput {
  organizationId: ID!
  referenceId: String!
  description: String
  auditId: ID!
  dateIdentified: Datetime
  rootCause: String!
  correctiveAction: String
  ownerId: ID!
  dueDate: Datetime
  status: NonconformityRegistryStatus!
  effectivenessCheck: String
}

input UpdateNonconformityRegistryInput {
  id: ID!
  referenceId: String
  description: String
  dateIdentified: Datetime
  rootCause: String
  correctiveAction: String
  ownerId: ID
  auditId: ID
  dueDate: Datetime
  status: NonconformityRegistryStatus
  effectivenessCheck: String
}

input DeleteNonconformityRegistryInput {
  nonconformityRegistryId: ID!
}

input CreateComplianceRegistryInput {
  organizationId: ID!
  referenceId: String!
  area: String
  source: String
  requirement: String
  actionsToBeImplemented: String
  regulator: String
  ownerId: ID!
  lastReviewDate: Datetime
  dueDate: Datetime
  status: ComplianceRegistryStatus!
}

input UpdateComplianceRegistryInput {
  id: ID!
  referenceId: String
  area: String
  source: String
  requirement: String
  actionsToBeImplemented: String
  regulator: String
  ownerId: ID
  lastReviewDate: Datetime
  dueDate: Datetime
  status: ComplianceRegistryStatus
}

input DeleteComplianceRegistryInput {
  complianceRegistryId: ID!
}

input CreateContinualImprovementRegistryInput {
  organizationId: ID!
  referenceId: String!
  description: String
  source: String
  ownerId: ID!
  targetDate: Datetime
  status: ContinualImprovementRegistriesStatus!
  priority: ContinualImprovementRegistriesPriority!
}

input UpdateContinualImprovementRegistryInput {
  id: ID!
  referenceId: String
  description: String
  source: String
  ownerId: ID
  targetDate: Datetime
  status: ContinualImprovementRegistriesStatus
  priority: ContinualImprovementRegistriesPriority
}

input DeleteContinualImprovementRegistryInput {
  continualImprovementRegistryId: ID!
}

input CreateIncidentRegistryInput {
  organizationId: ID!
  referenceId: String!
  title: String!
  description: String
  source: String
  ownerId: ID!
  incidentDate: Datetime
<<<<<<< HEAD
  resolvedDate: Datetime
  status: IncidentRegistryStatus!
  priority: IncidentRegistryPriority!
  severity: IncidentRegistrySeverity!
=======
  status: IncidentRegistryStatus
  priority: IncidentRegistryPriority
  severity: IncidentRegistrySeverity
>>>>>>> 3c951c36
  category: String
}

input UpdateIncidentRegistryInput {
  id: ID!
  referenceId: String
  title: String
  description: String
  source: String
  ownerId: ID
  incidentDate: Datetime
  resolvedDate: Datetime
  status: IncidentRegistryStatus
  priority: IncidentRegistryPriority
  severity: IncidentRegistrySeverity
  category: String
}

input DeleteIncidentRegistryInput {
  incidentRegistryId: ID!
}

<<<<<<< HEAD
=======
input CreateProcessingActivityRegistryInput {
  organizationId: ID!
  name: String!
  purpose: String
  dataSubjectCategory: String
  personalDataCategory: String
  specialOrCriminalData: ProcessingActivityRegistrySpecialOrCriminalData!
  consentEvidenceLink: String
  lawfulBasis: ProcessingActivityRegistryLawfulBasis!
  recipients: String
  location: String
  internationalTransfers: Boolean!
  transferSafeguards: ProcessingActivityRegistryTransferSafeguards
  retentionPeriod: String
  securityMeasures: String
  dataProtectionImpactAssessment: ProcessingActivityRegistryDataProtectionImpactAssessment!
  transferImpactAssessment: ProcessingActivityRegistryTransferImpactAssessment!
}

input UpdateProcessingActivityRegistryInput {
  id: ID!
  name: String
  purpose: String
  dataSubjectCategory: String
  personalDataCategory: String
  specialOrCriminalData: ProcessingActivityRegistrySpecialOrCriminalData
  consentEvidenceLink: String
  lawfulBasis: ProcessingActivityRegistryLawfulBasis
  recipients: String
  location: String
  internationalTransfers: Boolean
  transferSafeguards: ProcessingActivityRegistryTransferSafeguards
  retentionPeriod: String
  securityMeasures: String
  dataProtectionImpactAssessment: ProcessingActivityRegistryDataProtectionImpactAssessment
  transferImpactAssessment: ProcessingActivityRegistryTransferImpactAssessment
}

input DeleteProcessingActivityRegistryInput {
  processingActivityRegistryId: ID!
}

>>>>>>> 3c951c36
input CreateSnapshotInput {
  organizationId: ID!
  name: String!
  description: String
  type: SnapshotsType!
}

input DeleteSnapshotInput {
  snapshotId: ID!
}

# Payload Types
type CreateOrganizationPayload {
  organizationEdge: OrganizationEdge!
}

type UpdateOrganizationPayload {
  organization: Organization!
}

type DeleteOrganizationPayload {
  deletedOrganizationId: ID!
}

type UpdateTrustCenterPayload {
  trustCenter: TrustCenter!
}

type CreateTrustCenterAccessPayload {
  trustCenterAccessEdge: TrustCenterAccessEdge!
}

type UpdateTrustCenterAccessPayload {
  trustCenterAccess: TrustCenterAccess!
}

type DeleteTrustCenterAccessPayload {
  deletedTrustCenterAccessId: ID!
}

type CreateControlPayload {
  controlEdge: ControlEdge!
}

type UpdateControlPayload {
  control: Control!
}

type DeleteControlPayload {
  deletedControlId: ID!
}

type CreateVendorPayload {
  vendorEdge: VendorEdge!
}

type UpdateVendorPayload {
  vendor: Vendor!
}

type DeleteVendorPayload {
  deletedVendorId: ID!
}

type CreateVendorContactPayload {
  vendorContactEdge: VendorContactEdge!
}

type UpdateVendorContactPayload {
  vendorContact: VendorContact!
}

type DeleteVendorContactPayload {
  deletedVendorContactId: ID!
}

type CreateVendorServicePayload {
  vendorServiceEdge: VendorServiceEdge!
}

type UpdateVendorServicePayload {
  vendorService: VendorService!
}

type DeleteVendorServicePayload {
  deletedVendorServiceId: ID!
}

type CreatePeoplePayload {
  peopleEdge: PeopleEdge!
}

type UpdatePeoplePayload {
  people: People!
}

type DeletePeoplePayload {
  deletedPeopleId: ID!
}

type CreateFrameworkPayload {
  frameworkEdge: FrameworkEdge!
}

type UpdateFrameworkPayload {
  framework: Framework!
}

type ImportFrameworkPayload {
  frameworkEdge: FrameworkEdge!
}

type DeleteFrameworkPayload {
  deletedFrameworkId: ID!
}

type CreateMeasurePayload {
  measureEdge: MeasureEdge!
}

type UpdateMeasurePayload {
  measure: Measure!
}

type ImportMeasurePayload {
  measureEdges: [MeasureEdge!]!
}

type CreateTaskPayload {
  taskEdge: TaskEdge!
}

type UpdateTaskPayload {
  task: Task!
}

type DeleteTaskPayload {
  deletedTaskId: ID!
}

type AssignTaskPayload {
  task: Task!
}

type UnassignTaskPayload {
  task: Task!
}

type CreateControlMeasureMappingPayload {
  controlEdge: ControlEdge!
  measureEdge: MeasureEdge!
}

type CreateControlDocumentMappingPayload {
  controlEdge: ControlEdge!
  documentEdge: DocumentEdge!
}

type DeleteControlMeasureMappingPayload {
  deletedControlId: ID!
  deletedMeasureId: ID!
}

type DeleteControlDocumentMappingPayload {
  deletedControlId: ID!
  deletedDocumentId: ID!
}

type CreateControlAuditMappingPayload {
  controlEdge: ControlEdge!
  auditEdge: AuditEdge!
}

type DeleteControlAuditMappingPayload {
  deletedControlId: ID!
  deletedAuditId: ID!
}

type CreateControlSnapshotMappingPayload {
  controlEdge: ControlEdge!
  snapshotEdge: SnapshotEdge!
}

type DeleteControlSnapshotMappingPayload {
  deletedControlId: ID!
  deletedSnapshotId: ID!
}

type CreateRiskPayload {
  riskEdge: RiskEdge!
}

type UpdateRiskPayload {
  risk: Risk!
}

type DeleteRiskPayload {
  deletedRiskId: ID!
}

type CreateRiskMeasureMappingPayload {
  riskEdge: RiskEdge!
  measureEdge: MeasureEdge!
}

type DeleteRiskMeasureMappingPayload {
  deletedMeasureId: ID!
  deletedRiskId: ID!
}

type CreateRiskDocumentMappingPayload {
  riskEdge: RiskEdge!
  documentEdge: DocumentEdge!
}

type DeleteRiskDocumentMappingPayload {
  deletedRiskId: ID!
  deletedDocumentId: ID!
}

type RequestEvidencePayload {
  evidenceEdge: EvidenceEdge!
}

type FulfillEvidencePayload {
  evidenceEdge: EvidenceEdge!
}

type CreateEvidencePayload {
  evidenceEdge: EvidenceEdge!
}

type DeleteEvidencePayload {
  deletedEvidenceId: ID!
}

type UploadVendorComplianceReportPayload {
  vendorComplianceReportEdge: VendorComplianceReportEdge!
}

type DeleteVendorComplianceReportPayload {
  deletedVendorComplianceReportId: ID!
}

type UploadVendorBusinessAssociateAgreementPayload {
  vendorBusinessAssociateAgreement: VendorBusinessAssociateAgreement!
}

type UpdateVendorBusinessAssociateAgreementPayload {
  vendorBusinessAssociateAgreement: VendorBusinessAssociateAgreement!
}

type DeleteVendorBusinessAssociateAgreementPayload {
  deletedVendorId: ID!
}

type UploadVendorDataPrivacyAgreementPayload {
  vendorDataPrivacyAgreement: VendorDataPrivacyAgreement!
}

type UpdateVendorDataPrivacyAgreementPayload {
  vendorDataPrivacyAgreement: VendorDataPrivacyAgreement!
}

type DeleteVendorDataPrivacyAgreementPayload {
  deletedVendorId: ID!
}

type CreateDocumentPayload {
  documentEdge: DocumentEdge!
  documentVersionEdge: DocumentVersionEdge!
}

type ExportDocumentVersionPDFPayload {
  data: String!
}

type UpdateDocumentPayload {
  document: Document!
}

type DeleteDocumentPayload {
  deletedDocumentId: ID!
}

type ConfirmEmailPayload {
  success: Boolean!
}

type InviteUserPayload {
  success: Boolean!
}

type RemoveUserPayload {
  success: Boolean!
}

input VendorRiskAssessmentOrder {
  field: VendorRiskAssessmentOrderField!
  direction: OrderDirection!
}

type VendorRiskAssessment implements Node {
  id: ID!
  vendor: Vendor! @goField(forceResolver: true)
  assessedAt: Datetime!
  assessedBy: People! @goField(forceResolver: true)
  expiresAt: Datetime!
  dataSensitivity: DataSensitivity!
  businessImpact: BusinessImpact!
  notes: String
  createdAt: Datetime!
  updatedAt: Datetime!
}

enum VendorRiskAssessmentOrderField
  @goModel(
    model: "github.com/getprobo/probo/pkg/coredata.VendorRiskAssessmentOrderField"
  ) {
  CREATED_AT
    @goEnum(
      value: "github.com/getprobo/probo/pkg/coredata.VendorRiskAssessmentOrderFieldCreatedAt"
    )
  EXPIRES_AT
    @goEnum(
      value: "github.com/getprobo/probo/pkg/coredata.VendorRiskAssessmentOrderFieldExpiresAt"
    )
  ASSESSED_AT
    @goEnum(
      value: "github.com/getprobo/probo/pkg/coredata.VendorRiskAssessmentOrderFieldAssessedAt"
    )
}

input CreateVendorRiskAssessmentInput {
  vendorId: ID!
  assessedBy: ID!
  expiresAt: Datetime!
  dataSensitivity: DataSensitivity!
  businessImpact: BusinessImpact!
  notes: String
}

type CreateVendorRiskAssessmentPayload {
  vendorRiskAssessmentEdge: VendorRiskAssessmentEdge!
}

input DeleteMeasureInput {
  measureId: ID!
}

type DeleteMeasurePayload {
  deletedMeasureId: ID!
}

type DocumentVersion implements Node {
  id: ID!
  document: Document! @goField(forceResolver: true)
  status: DocumentStatus!
  version: Int!
  content: String!
  changelog: String!
  title: String!
  owner: People! @goField(forceResolver: true)

  signatures(
    first: Int
    after: CursorKey
    last: Int
    before: CursorKey
    orderBy: DocumentVersionSignatureOrder
  ): DocumentVersionSignatureConnection! @goField(forceResolver: true)

  publishedBy: People @goField(forceResolver: true)
  publishedAt: Datetime
  createdAt: Datetime!
  updatedAt: Datetime!
}

type DocumentVersionSignatureConnection {
  edges: [DocumentVersionSignatureEdge!]!
  pageInfo: PageInfo!
}

type DocumentVersionSignatureEdge {
  cursor: CursorKey!
  node: DocumentVersionSignature!
}

input DocumentVersionSignatureOrder {
  field: DocumentVersionSignatureOrderField!
  direction: OrderDirection!
}

enum DocumentVersionSignatureState
  @goModel(
    model: "github.com/getprobo/probo/pkg/coredata.DocumentVersionSignatureState"
  ) {
  REQUESTED
    @goEnum(
      value: "github.com/getprobo/probo/pkg/coredata.DocumentVersionSignatureStateRequested"
    )
  SIGNED
    @goEnum(
      value: "github.com/getprobo/probo/pkg/coredata.DocumentVersionSignatureStateSigned"
    )
}

enum DocumentVersionSignatureOrderField
  @goModel(
    model: "github.com/getprobo/probo/pkg/coredata.DocumentVersionSignatureOrderField"
  ) {
  CREATED_AT
    @goEnum(
      value: "github.com/getprobo/probo/pkg/coredata.DocumentVersionSignatureOrderFieldCreatedAt"
    )
  SIGNED_AT
    @goEnum(
      value: "github.com/getprobo/probo/pkg/coredata.DocumentVersionSignatureOrderFieldSignedAt"
    )
}

type DocumentVersionSignature implements Node {
  id: ID!
  documentVersion: DocumentVersion! @goField(forceResolver: true)
  state: DocumentVersionSignatureState!
  signedBy: People! @goField(forceResolver: true)
  signedAt: Datetime
  requestedAt: Datetime!
  requestedBy: People! @goField(forceResolver: true)
  createdAt: Datetime!
  updatedAt: Datetime!
}

input RequestSignatureInput {
  documentVersionId: ID!
  signatoryId: ID!
}

input BulkRequestSignaturesInput {
  documentIds: [ID!]!
  signatoryIds: [ID!]!
}

type RequestSignaturePayload {
  documentVersionSignatureEdge: DocumentVersionSignatureEdge!
}

type BulkRequestSignaturesPayload {
  documentVersionSignatureEdges: [DocumentVersionSignatureEdge!]!
}

input BulkPublishDocumentVersionsInput {
  documentIds: [ID!]!
  changelog: String!
}

type BulkPublishDocumentVersionsPayload {
  documentVersionEdges: [DocumentVersionEdge!]!
  documentEdges: [DocumentEdge!]!
}

input PublishDocumentVersionInput {
  documentId: ID!
  changelog: String
}

type PublishDocumentVersionPayload {
  documentVersion: DocumentVersion!
  document: Document!
}

type CreateDraftDocumentVersionPayload {
  documentVersionEdge: DocumentVersionEdge!
}

type DeleteDraftDocumentVersionPayload {
  deletedDocumentVersionId: ID!
}

input CreateDraftDocumentVersionInput {
  documentID: ID!
}

input DeleteDraftDocumentVersionInput {
  documentVersionId: ID!
}

input UpdateDocumentVersionInput {
  documentVersionId: ID!
  content: String!
}

input CancelSignatureRequestInput {
  documentVersionSignatureId: ID!
}

type UpdateDocumentVersionPayload {
  documentVersion: DocumentVersion!
}

input SendSigningNotificationsInput {
  organizationId: ID!
}

type SendSigningNotificationsPayload {
  success: Boolean!
}

type CancelSignatureRequestPayload {
  deletedDocumentVersionSignatureId: ID!
}

type UploadTaskEvidencePayload {
  evidenceEdge: EvidenceEdge!
}

type UploadMeasureEvidencePayload {
  evidenceEdge: EvidenceEdge!
}

input UploadTaskEvidenceInput {
  taskId: ID!
  file: Upload!
}

input UploadMeasureEvidenceInput {
  measureId: ID!
  file: Upload!
}

input GenerateDocumentChangelogInput {
  documentId: ID!
}

type GenerateDocumentChangelogPayload {
  changelog: String!
}

input AssessVendorInput {
  id: ID!
  websiteUrl: String!
}

type AssessVendorPayload {
  vendor: Vendor!
}

type Asset implements Node {
  id: ID!
  snapshotId: ID
  name: String!
  amount: Int!
  owner: People! @goField(forceResolver: true)
  vendors(
    first: Int
    after: CursorKey
    last: Int
    before: CursorKey
    orderBy: VendorOrder
  ): VendorConnection! @goField(forceResolver: true)
  criticity: CriticityLevel!
  assetType: AssetType! @goField(forceResolver: true)
  dataTypesStored: String!
  organization: Organization! @goField(forceResolver: true)
  createdAt: Datetime!
  updatedAt: Datetime!
}

type AssetConnection
  @goModel(
    model: "github.com/getprobo/probo/pkg/server/api/console/v1/types.AssetConnection"
  ) {
  totalCount: Int! @goField(forceResolver: true)
  edges: [AssetEdge!]!
  pageInfo: PageInfo!
}

type AssetEdge {
  cursor: CursorKey!
  node: Asset!
}

input AssetOrder
  @goModel(
    model: "github.com/getprobo/probo/pkg/server/api/console/v1/types.AssetOrderBy"
  ) {
  direction: OrderDirection!
  field: AssetOrderField!
}

input CreateAssetInput {
  organizationId: ID!
  name: String!
  amount: Int!
  ownerId: ID!
  criticity: CriticityLevel! = MEDIUM
  assetType: AssetType!
  dataTypesStored: String!
  vendorIds: [ID!]
}

input UpdateAssetInput {
  id: ID!
  name: String
  amount: Int
  ownerId: ID
  criticity: CriticityLevel
  assetType: AssetType
  dataTypesStored: String
  vendorIds: [ID!]
}

input DeleteAssetInput {
  assetId: ID!
}

type CreateAssetPayload {
  assetEdge: AssetEdge!
}

type UpdateAssetPayload {
  asset: Asset!
}

type DeleteAssetPayload {
  deletedAssetId: ID!
}

type Datum implements Node {
  id: ID!
  snapshotId: ID
  name: String!
  dataClassification: DataClassification!
  owner: People! @goField(forceResolver: true)
  vendors(
    first: Int
    after: CursorKey
    last: Int
    before: CursorKey
    orderBy: VendorOrder
  ): VendorConnection! @goField(forceResolver: true)
  organization: Organization! @goField(forceResolver: true)
  createdAt: Datetime!
  updatedAt: Datetime!
}

input DatumOrder
  @goModel(
    model: "github.com/getprobo/probo/pkg/server/api/console/v1/types.DatumOrderBy"
  ) {
  direction: OrderDirection!
  field: DatumOrderField!
}

input CreateDatumInput {
  organizationId: ID!
  name: String!
  dataClassification: DataClassification!
  ownerId: ID!
  vendorIds: [ID!]
}

input UpdateDatumInput {
  id: ID!
  name: String
  dataClassification: DataClassification
  ownerId: ID
  vendorIds: [ID!]
}

input DeleteDatumInput {
  datumId: ID!
}

type CreateDatumPayload {
  datumEdge: DatumEdge!
}

type UpdateDatumPayload {
  datum: Datum!
}

type DeleteDatumPayload {
  deletedDatumId: ID!
}

type CreateAuditPayload {
  auditEdge: AuditEdge!
}

type UpdateAuditPayload {
  audit: Audit!
}

type DeleteAuditPayload {
  deletedAuditId: ID!
}

type UploadAuditReportPayload {
  audit: Audit!
}

type DeleteAuditReportPayload {
  audit: Audit!
}

# Nonconformity Registry payload types
type CreateNonconformityRegistryPayload {
  nonconformityRegistryEdge: NonconformityRegistryEdge!
}

type UpdateNonconformityRegistryPayload {
  nonconformityRegistry: NonconformityRegistry!
}

type DeleteNonconformityRegistryPayload {
  deletedNonconformityRegistryId: ID!
}

type CreateComplianceRegistryPayload {
  complianceRegistryEdge: ComplianceRegistryEdge!
}

type UpdateComplianceRegistryPayload {
  complianceRegistry: ComplianceRegistry!
}

type DeleteComplianceRegistryPayload {
  deletedComplianceRegistryId: ID!
}

type CreateContinualImprovementRegistryPayload {
  continualImprovementRegistryEdge: ContinualImprovementRegistryEdge!
}

type UpdateContinualImprovementRegistryPayload {
  continualImprovementRegistry: ContinualImprovementRegistry!
}

type DeleteContinualImprovementRegistryPayload {
  deletedContinualImprovementRegistryId: ID!
}

type CreateIncidentRegistryPayload {
  incidentRegistryEdge: IncidentRegistryEdge!
}

type UpdateIncidentRegistryPayload {
  incidentRegistry: IncidentRegistry!
}

type DeleteIncidentRegistryPayload {
  deletedIncidentRegistryId: ID!
}

<<<<<<< HEAD
=======
type CreateProcessingActivityRegistryPayload {
  processingActivityRegistryEdge: ProcessingActivityRegistryEdge!
}

type UpdateProcessingActivityRegistryPayload {
  processingActivityRegistry: ProcessingActivityRegistry!
}

type DeleteProcessingActivityRegistryPayload {
  deletedProcessingActivityRegistryId: ID!
}

>>>>>>> 3c951c36
type CreateSnapshotPayload {
  snapshotEdge: SnapshotEdge!
}

type DeleteSnapshotPayload {
  deletedSnapshotId: ID!
}<|MERGE_RESOLUTION|>--- conflicted
+++ resolved
@@ -215,8 +215,6 @@
     )
 }
 
-<<<<<<< HEAD
-=======
 enum ProcessingActivityRegistrySpecialOrCriminalData
   @goModel(model: "github.com/getprobo/probo/pkg/coredata.ProcessingActivityRegistrySpecialOrCriminalData") {
   YES
@@ -313,7 +311,6 @@
     )
 }
 
->>>>>>> 3c951c36
 enum IncidentRegistryStatus
   @goModel(model: "github.com/getprobo/probo/pkg/coredata.IncidentRegistryStatus") {
   OPEN
@@ -921,8 +918,6 @@
     )
 }
 
-<<<<<<< HEAD
-=======
 enum ProcessingActivityRegistryOrderField
   @goModel(model: "github.com/getprobo/probo/pkg/coredata.ProcessingActivityRegistryOrderField") {
   CREATED_AT
@@ -934,7 +929,7 @@
       value: "github.com/getprobo/probo/pkg/coredata.ProcessingActivityRegistryOrderFieldName"
     )
 }
->>>>>>> 3c951c36
+
 enum TrustCenterAccessOrderField
   @goModel(model: "github.com/getprobo/probo/pkg/coredata.TrustCenterAccessOrderField") {
   CREATED_AT
@@ -1108,8 +1103,6 @@
   field: IncidentRegistryOrderField!
 }
 
-<<<<<<< HEAD
-=======
 input ProcessingActivityRegistryOrder
   @goModel(
     model: "github.com/getprobo/probo/pkg/server/api/console/v1/types.ProcessingActivityRegistryOrderBy"
@@ -1117,7 +1110,7 @@
   direction: OrderDirection!
   field: ProcessingActivityRegistryOrderField!
 }
->>>>>>> 3c951c36
+
 input TrustCenterAccessOrder
   @goModel(
     model: "github.com/getprobo/probo/pkg/server/api/console/v1/types.TrustCenterAccessOrderBy"
@@ -1407,9 +1400,6 @@
     last: Int
     before: CursorKey
     orderBy: IncidentRegistryOrder
-<<<<<<< HEAD
-  ): IncidentRegistryConnection! @goField(forceResolver: true)
-=======
     filter: IncidentRegistryFilter = { snapshotId: null }
   ): IncidentRegistryConnection! @goField(forceResolver: true)
 
@@ -1421,7 +1411,6 @@
     orderBy: ProcessingActivityRegistryOrder
     filter: ProcessingActivityRegistryFilter = { snapshotId: null }
   ): ProcessingActivityRegistryConnection! @goField(forceResolver: true)
->>>>>>> 3c951c36
 
   snapshots(
     first: Int
@@ -1918,8 +1907,6 @@
   updatedAt: Datetime!
 }
 
-<<<<<<< HEAD
-=======
 type ProcessingActivityRegistry implements Node {
   id: ID!
   snapshotId: ID
@@ -1944,7 +1931,6 @@
   updatedAt: Datetime!
 }
 
->>>>>>> 3c951c36
 type Snapshot implements Node {
   id: ID!
   organization: Organization! @goField(forceResolver: true)
@@ -2314,8 +2300,6 @@
   node: IncidentRegistry!
 }
 
-<<<<<<< HEAD
-=======
 type ProcessingActivityRegistryConnection
   @goModel(
     model: "github.com/getprobo/probo/pkg/server/api/console/v1/types.ProcessingActivityRegistryConnection"
@@ -2330,7 +2314,6 @@
   node: ProcessingActivityRegistry!
 }
 
->>>>>>> 3c951c36
 type SnapshotConnection
   @goModel(
     model: "github.com/getprobo/probo/pkg/server/api/console/v1/types.SnapshotConnection"
@@ -3229,16 +3212,10 @@
   source: String
   ownerId: ID!
   incidentDate: Datetime
-<<<<<<< HEAD
   resolvedDate: Datetime
   status: IncidentRegistryStatus!
   priority: IncidentRegistryPriority!
   severity: IncidentRegistrySeverity!
-=======
-  status: IncidentRegistryStatus
-  priority: IncidentRegistryPriority
-  severity: IncidentRegistrySeverity
->>>>>>> 3c951c36
   category: String
 }
 
@@ -3261,8 +3238,6 @@
   incidentRegistryId: ID!
 }
 
-<<<<<<< HEAD
-=======
 input CreateProcessingActivityRegistryInput {
   organizationId: ID!
   name: String!
@@ -3305,7 +3280,6 @@
   processingActivityRegistryId: ID!
 }
 
->>>>>>> 3c951c36
 input CreateSnapshotInput {
   organizationId: ID!
   name: String!
@@ -4061,8 +4035,6 @@
   deletedIncidentRegistryId: ID!
 }
 
-<<<<<<< HEAD
-=======
 type CreateProcessingActivityRegistryPayload {
   processingActivityRegistryEdge: ProcessingActivityRegistryEdge!
 }
@@ -4075,7 +4047,6 @@
   deletedProcessingActivityRegistryId: ID!
 }
 
->>>>>>> 3c951c36
 type CreateSnapshotPayload {
   snapshotEdge: SnapshotEdge!
 }
